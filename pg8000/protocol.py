<<<<<<< HEAD
# vim: sw=4:expandtab:foldmethod=marker
#
# Copyright (c) 2007-2009, Mathieu Fenniak
# All rights reserved.
#
# Redistribution and use in source and binary forms, with or without
# modification, are permitted provided that the following conditions are
# met:
#
# * Redistributions of source code must retain the above copyright notice,
# this list of conditions and the following disclaimer.
# * Redistributions in binary form must reproduce the above copyright notice,
# this list of conditions and the following disclaimer in the documentation
# and/or other materials provided with the distribution.
# * The name of the author may not be used to endorse or promote products
# derived from this software without specific prior written permission.
#
# THIS SOFTWARE IS PROVIDED BY THE COPYRIGHT HOLDERS AND CONTRIBUTORS "AS IS"
# AND ANY EXPRESS OR IMPLIED WARRANTIES, INCLUDING, BUT NOT LIMITED TO, THE
# IMPLIED WARRANTIES OF MERCHANTABILITY AND FITNESS FOR A PARTICULAR PURPOSE
# ARE DISCLAIMED. IN NO EVENT SHALL THE COPYRIGHT OWNER OR CONTRIBUTORS BE
# LIABLE FOR ANY DIRECT, INDIRECT, INCIDENTAL, SPECIAL, EXEMPLARY, OR
# CONSEQUENTIAL DAMAGES (INCLUDING, BUT NOT LIMITED TO, PROCUREMENT OF
# SUBSTITUTE GOODS OR SERVICES; LOSS OF USE, DATA, OR PROFITS; OR BUSINESS
# INTERRUPTION) HOWEVER CAUSED AND ON ANY THEORY OF LIABILITY, WHETHER IN
# CONTRACT, STRICT LIABILITY, OR TORT (INCLUDING NEGLIGENCE OR OTHERWISE)
# ARISING IN ANY WAY OUT OF THE USE OF THIS SOFTWARE, EVEN IF ADVISED OF THE
# POSSIBILITY OF SUCH DAMAGE.

__author__ = "Mathieu Fenniak"

import socket
import select
import threading
import struct
import hashlib
from io import BytesIO

from .errors import *
from .util import MulticastDelegate
from . import types

##
# An SSLRequest message.  To initiate an SSL-encrypted connection, an
# SSLRequest message is used rather than a {@link StartupMessage
# StartupMessage}.  A StartupMessage is still sent, but only after SSL
# negotiation (if accepted).
# <p>
# Stability: This is an internal class.  No stability guarantee is made.
class SSLRequest(object):
    def __init__(self):
        pass

    # Int32(8) - Message length, including self.<br>
    # Int32(80877103) - The SSL request code.<br>
    def serialize(self):
        return struct.pack("!ii", 8, 80877103)


##
# A StartupMessage message.  Begins a DB session, identifying the user to be
# authenticated as and the database to connect to.
# <p>
# Stability: This is an internal class.  No stability guarantee is made.
class StartupMessage(object):
    def __init__(self, user, database=None):
        self.user = user
        self.database = database

    # Int32 - Message length, including self.
    # Int32(196608) - Protocol version number.  Version 3.0.
    # Any number of key/value pairs, terminated by a zero byte:
    #   String - A parameter name (user, database, or options)
    #   String - Parameter value
    def serialize(self):
        protocol = 196608
        val = bytearray()
        val.extend(struct.pack("!i", protocol))
        val.extend(b"user\x00")
        val.extend(self.user.encode("ascii"))
        val.append(0)
        if self.database:
            val.extend(b"database\x00")
            val.extend(self.database.encode("ascii"))
            val.append(0)
        val.append(0)
        val = struct.pack("!i", len(val) + 4) + val
        return val


##
# Parse message.  Creates a prepared statement in the DB session.
# <p>
# Stability: This is an internal class.  No stability guarantee is made.
#
# @param ps         Name of the prepared statement to create.
# @param qs         Query string.
# @param type_oids  An iterable that contains the PostgreSQL type OIDs for
#                   parameters in the query string.
class Parse(object):
    def __init__(self, ps, qs, type_oids):
        self.ps = ps
        self.qs = qs
        self.type_oids = type_oids

    def __repr__(self):
        return "<Parse ps=%r qs=%r>" % (self.ps, self.qs)

    # Byte1('P') - Identifies the message as a Parse command.
    # Int32 -   Message length, including self.
    # String -  Prepared statement name.  An empty string selects the unnamed
    #           prepared statement.
    # String -  The query string.
    # Int16 -   Number of parameter data types specified (can be zero).
    # For each parameter:
    #   Int32 - The OID of the parameter data type.
    def serialize(self):
        val = bytearray()
        val.extend(self.ps.encode("ascii"))
        val.append(0)
        val.extend(self.qs.encode("ascii"))
        val.append(0)
        val.extend(struct.pack("!h", len(self.type_oids)))
        for oid in self.type_oids:
            # Parse message doesn't seem to handle the -1 type_oid for NULL
            # values that other messages handle.  So we'll provide type_oid 705,
            # the PG "unknown" type.
            if oid == -1: oid = 705
            val.extend(struct.pack("!i", oid))
        val[0:0] = struct.pack("!i", len(val) + 4)
        val[0:0] = b"P"
        return val


##
# Bind message.  Readies a prepared statement for execution.
# <p>
# Stability: This is an internal class.  No stability guarantee is made.
#
# @param portal     Name of the destination portal.
# @param ps         Name of the source prepared statement.
# @param in_fc      An iterable containing the format codes for input
#                   parameters.  0 = Text, 1 = Binary.
# @param params     The parameters.
# @param out_fc     An iterable containing the format codes for output
#                   parameters.  0 = Text, 1 = Binary.
# @param kwargs     Additional arguments to pass to the type conversion
#                   methods.
class Bind(object):
    def __init__(self, portal, ps, in_fc, params, out_fc, **kwargs):
        self.portal = portal
        self.ps = ps
        self.in_fc = in_fc
        self.params = []
        for i in range(len(params)):
            if len(self.in_fc) == 0:
                fc = 0
            elif len(self.in_fc) == 1:
                fc = self.in_fc[0]
            else:
                fc = self.in_fc[i]
            value = types.pg_value(params[i], fc, **kwargs)
            if value != None and not isinstance(value, bytes):
                raise InternalError("converting value %r to pgsql value returned non-bytes" % params[i])
            self.params.append(value)
        self.out_fc = out_fc

    def __repr__(self):
        return "<Bind p=%r s=%r>" % (self.portal, self.ps)

    # Byte1('B') - Identifies the Bind command.
    # Int32 - Message length, including self.
    # String - Name of the destination portal.
    # String - Name of the source prepared statement.
    # Int16 - Number of parameter format codes.
    # For each parameter format code:
    #   Int16 - The parameter format code.
    # Int16 - Number of parameter values.
    # For each parameter value:
    #   Int32 - The length of the parameter value, in bytes, not including this
    #           this length.  -1 indicates a NULL parameter value, in which no
    #           value bytes follow.
    #   Byte[n] - Value of the parameter.
    # Int16 - The number of result-column format codes.
    # For each result-column format code:
    #   Int16 - The format code.
    def serialize(self):
        retval = BytesIO()
        retval.write(self.portal.encode("ascii") + b"\x00")
        retval.write(self.ps.encode("ascii") + b"\x00")
        retval.write(struct.pack("!h", len(self.in_fc)))
        for fc in self.in_fc:
            retval.write(struct.pack("!h", fc))
        retval.write(struct.pack("!h", len(self.params)))
        for param in self.params:
            if param == None:
                # special case, NULL value
                retval.write(struct.pack("!i", -1))
            else:
                retval.write(struct.pack("!i", len(param)))
                retval.write(param)
        retval.write(struct.pack("!h", len(self.out_fc)))
        for fc in self.out_fc:
            retval.write(struct.pack("!h", fc))
        val = retval.getvalue()
        val = struct.pack("!i", len(val) + 4) + val
        val = b"B" + val
        return val


##
# A Close message, used for closing prepared statements and portals.
# <p>
# Stability: This is an internal class.  No stability guarantee is made.
#
# @param typ    'S' for prepared statement, 'P' for portal.
# @param name   The name of the item to close.
class Close(object):
    def __init__(self, typ, name):
        if len(typ) != 1:
            raise InternalError("Close typ must be 1 char")
        self.typ = typ
        self.name = name

    # Byte1('C') - Identifies the message as a close command.
    # Int32 - Message length, including self.
    # Byte1 - 'S' for prepared statement, 'P' for portal.
    # String - The name of the item to close.
    def serialize(self):
        val = self.typ + self.name.encode("ascii") + b"\x00"
        val = struct.pack("!i", len(val) + 4) + val
        val = b"C" + val
        return val


##
# A specialized Close message for a portal.
# <p>
# Stability: This is an internal class.  No stability guarantee is made.
class ClosePortal(Close):
    def __init__(self, name):
        Close.__init__(self, b"P", name)


##
# A specialized Close message for a prepared statement.
# <p>
# Stability: This is an internal class.  No stability guarantee is made.
class ClosePreparedStatement(Close):
    def __init__(self, name):
        Close.__init__(self, b"S", name)


##
# A Describe message, used for obtaining information on prepared statements
# and portals.
# <p>
# Stability: This is an internal class.  No stability guarantee is made.
#
# @param typ    'S' for prepared statement, 'P' for portal.
# @param name   The name of the item to close.
class Describe(object):
    def __init__(self, typ, name):
        if len(typ) != 1:
            raise InternalError("Describe typ must be 1 char")
        self.typ = typ
        self.name = name

    # Byte1('D') - Identifies the message as a describe command.
    # Int32 - Message length, including self.
    # Byte1 - 'S' for prepared statement, 'P' for portal.
    # String - The name of the item to close.
    def serialize(self):
        val = bytearray()
        val.extend(self.typ)
        val.extend(self.name.encode("ascii"))
        val.append(0)
        val[0:0] = struct.pack("!i", len(val) + 4)
        val[0:0] = b"D"
        return val


##
# A specialized Describe message for a portal.
# <p>
# Stability: This is an internal class.  No stability guarantee is made.
class DescribePortal(Describe):
    def __init__(self, name):
        Describe.__init__(self, b"P", name)

    def __repr__(self):
        return "<DescribePortal %r>" % (self.name)


##
# A specialized Describe message for a prepared statement.
# <p>
# Stability: This is an internal class.  No stability guarantee is made.
class DescribePreparedStatement(Describe):
    def __init__(self, name):
        Describe.__init__(self, b"S", name)

    def __repr__(self):
        return "<DescribePreparedStatement %r>" % (self.name)


##
# A Flush message forces the backend to deliver any data pending in its
# output buffers.
# <p>
# Stability: This is an internal class.  No stability guarantee is made.
class Flush(object):
    # Byte1('H') - Identifies the message as a flush command.
    # Int32(4) - Length of message, including self.
    def serialize(self):
        return b'H\x00\x00\x00\x04'

    def __repr__(self):
        return "<Flush>"

##
# Causes the backend to close the current transaction (if not in a BEGIN/COMMIT
# block), and issue ReadyForQuery.
# <p>
# Stability: This is an internal class.  No stability guarantee is made.
class Sync(object):
    # Byte1('S') - Identifies the message as a sync command.
    # Int32(4) - Length of message, including self.
    def serialize(self):
        return b'S\x00\x00\x00\x04'

    def __repr__(self):
        return "<Sync>"


##
# Transmits a password.
# <p>
# Stability: This is an internal class.  No stability guarantee is made.
class PasswordMessage(object):
    def __init__(self, pwd):
        self.pwd = pwd

    # Byte1('p') - Identifies the message as a password message.
    # Int32 - Message length including self.
    # String - The password.  Password may be encrypted.
    def serialize(self):
        val = bytearray()
        val.extend(self.pwd)
        val.append(0)
        val[0:0] = struct.pack("!i", len(val) + 4)
        val[0:0] = b"p"
        return val


##
# Requests that the backend execute a portal and retrieve any number of rows.
# <p>
# Stability: This is an internal class.  No stability guarantee is made.
# @param row_count  The number of rows to return.  Can be zero to indicate the
#                   backend should return all rows. If the portal represents a
#                   query that does not return rows, no rows will be returned
#                   no matter what the row_count.
class Execute(object):
    def __init__(self, portal, row_count):
        self.portal = portal
        self.row_count = row_count

    # Byte1('E') - Identifies the message as an execute message.
    # Int32 -   Message length, including self.
    # String -  The name of the portal to execute.
    # Int32 -   Maximum number of rows to return, if portal contains a query that
    #           returns rows.  0 = no limit.
    def serialize(self):
        val = bytearray()
        val.extend(self.portal.encode("ascii"))
        val.append(0)
        val.extend(struct.pack("!i", self.row_count))
        val[0:0] = struct.pack("!i", len(val) + 4)
        val[0:0] = b"E"
        return val


##
# Informs the backend that the connection is being closed.
# <p>
# Stability: This is an internal class.  No stability guarantee is made.
class Terminate(object):
    def __init__(self):
        pass

    # Byte1('X') - Identifies the message as a terminate message.
    # Int32(4) - Message length, including self.
    def serialize(self):
        return b'X\x00\x00\x00\x04'

##
# Base class of all Authentication[*] messages.
# <p>
# Stability: This is an internal class.  No stability guarantee is made.
class AuthenticationRequest(object):
    def __init__(self, data):
        pass

    # Byte1('R') - Identifies the message as an authentication request.
    # Int32(8) - Message length, including self.
    # Int32 -   An authentication code that represents different
    #           authentication messages:
    #               0 = AuthenticationOk
    #               5 = MD5 pwd
    #               2 = Kerberos v5 (not supported by pg8000)
    #               3 = Cleartext pwd (not supported by pg8000)
    #               4 = crypt() pwd (not supported by pg8000)
    #               6 = SCM credential (not supported by pg8000)
    #               7 = GSSAPI (not supported by pg8000)
    #               8 = GSSAPI data (not supported by pg8000)
    #               9 = SSPI (not supported by pg8000)
    # Some authentication messages have additional data following the
    # authentication code.  That data is documented in the appropriate class.
    def createFromData(data):
        ident = struct.unpack("!i", data[:4])[0]
        klass = authentication_codes.get(ident, None)
        if klass != None:
            return klass(data[4:])
        else:
            raise NotSupportedError("authentication method %r not supported" % (ident,))
    createFromData = staticmethod(createFromData)

    def ok(self, conn, user, **kwargs):
        raise InternalError("ok method should be overridden on AuthenticationRequest instance")

##
# A message representing that the backend accepting the provided username
# without any challenge.
# <p>
# Stability: This is an internal class.  No stability guarantee is made.
class AuthenticationOk(AuthenticationRequest):
    def ok(self, conn, user, **kwargs):
        return True


##
# A message representing the backend requesting an MD5 hashed password
# response.  The response will be sent as md5(md5(pwd + login) + salt).
# <p>
# Stability: This is an internal class.  No stability guarantee is made.
class AuthenticationMD5Password(AuthenticationRequest):
    # Additional message data:
    #  Byte4 - Hash salt.
    def __init__(self, data):
        self.salt = b"".join(struct.unpack("4c", data))

    def ok(self, conn, user, password=None, **kwargs):
        if password == None:
            raise InterfaceError("server requesting MD5 password authentication, but no password was provided")
        pwd = b"md5" + hashlib.md5(hashlib.md5(password.encode("ascii") + user.encode("ascii")).hexdigest().encode("ascii") + self.salt).hexdigest().encode("ascii")
        conn._send(PasswordMessage(pwd))
        conn._flush()

        reader = MessageReader(conn)
        reader.add_message(AuthenticationRequest, lambda msg, reader: reader.return_value(msg.ok(conn, user)), reader)
        reader.add_message(ErrorResponse, self._ok_error)
        return reader.handle_messages()

    def _ok_error(self, msg):
        if msg.code == "28000":
            raise InterfaceError("md5 password authentication failed")
        else:
            raise msg.createException()

authentication_codes = {
    0: AuthenticationOk,
    5: AuthenticationMD5Password,
}


##
# ParameterStatus message sent from backend, used to inform the frotnend of
# runtime configuration parameter changes.
# <p>
# Stability: This is an internal class.  No stability guarantee is made.
class ParameterStatus(object):
    def __init__(self, key, value):
        self.key = key
        self.value = value

    # Byte1('S') - Identifies ParameterStatus
    # Int32 - Message length, including self.
    # String - Runtime parameter name.
    # String - Runtime parameter value.
    def createFromData(data):
        key = data[:data.find(b"\x00")]
        value = data[data.find(b"\x00")+1:-1]
        return ParameterStatus(key, value)
    createFromData = staticmethod(createFromData)


##
# BackendKeyData message sent from backend.  Contains a connection's process
# ID and a secret key.  Can be used to terminate the connection's current
# actions, such as a long running query.  Not supported by pg8000 yet.
# <p>
# Stability: This is an internal class.  No stability guarantee is made.
class BackendKeyData(object):
    def __init__(self, process_id, secret_key):
        self.process_id = process_id
        self.secret_key = secret_key

    # Byte1('K') - Identifier.
    # Int32(12) - Message length, including self.
    # Int32 - Process ID.
    # Int32 - Secret key.
    def createFromData(data):
        process_id, secret_key = struct.unpack("!2i", data)
        return BackendKeyData(process_id, secret_key)
    createFromData = staticmethod(createFromData)


##
# Message representing a query with no data.
# <p>
# Stability: This is an internal class.  No stability guarantee is made.
class NoData(object):
    # Byte1('n') - Identifier.
    # Int32(4) - Message length, including self.
    def createFromData(data):
        return NoData()
    createFromData = staticmethod(createFromData)


##
# Message representing a successful Parse.
# <p>
# Stability: This is an internal class.  No stability guarantee is made.
class ParseComplete(object):
    # Byte1('1') - Identifier.
    # Int32(4) - Message length, including self.
    def createFromData(data):
        return ParseComplete()
    createFromData = staticmethod(createFromData)


##
# Message representing a successful Bind.
# <p>
# Stability: This is an internal class.  No stability guarantee is made.
class BindComplete(object):
    # Byte1('2') - Identifier.
    # Int32(4) - Message length, including self.
    def createFromData(data):
        return BindComplete()
    createFromData = staticmethod(createFromData)


##
# Message representing a successful Close.
# <p>
# Stability: This is an internal class.  No stability guarantee is made.
class CloseComplete(object):
    # Byte1('3') - Identifier.
    # Int32(4) - Message length, including self.
    def createFromData(data):
        return CloseComplete()
    createFromData = staticmethod(createFromData)


##
# Message representing data from an Execute has been received, but more data
# exists in the portal.
# <p>
# Stability: This is an internal class.  No stability guarantee is made.
class PortalSuspended(object):
    # Byte1('s') - Identifier.
    # Int32(4) - Message length, including self.
    def createFromData(data):
        return PortalSuspended()
    createFromData = staticmethod(createFromData)


##
# Message representing the backend is ready to process a new query.
# <p>
# Stability: This is an internal class.  No stability guarantee is made.
class ReadyForQuery(object):
    def __init__(self, status):
        self._status = status

    ##
    # I = Idle, T = Idle in Transaction, E = idle in failed transaction.
    status = property(lambda self: self._status)

    def __repr__(self):
        return "<ReadyForQuery %s>" % \
                {b"I": "Idle", b"T": "Idle in Transaction", b"E": "Idle in Failed Transaction"}[self.status]

    # Byte1('Z') - Identifier.
    # Int32(5) - Message length, including self.
    # Byte1 -   Status indicator.
    def createFromData(data):
        return ReadyForQuery(data)
    createFromData = staticmethod(createFromData)


##
# Represents a notice sent from the server.  This is not the same as a
# notification.  A notice is just additional information about a query, such
# as a notice that a primary key has automatically been created for a table.
# <p>
# A NoticeResponse instance will have properties containing the data sent
# from the server:
# <ul>
# <li>severity -- "ERROR", "FATAL', "PANIC", "WARNING", "NOTICE", "DEBUG",
# "INFO", or "LOG".  Always present.</li>
# <li>code -- the SQLSTATE code for the error.  See Appendix A of the
# PostgreSQL documentation for specific error codes.  Always present.</li>
# <li>msg -- human-readable error message.  Always present.</li>
# <li>detail -- Optional additional information.</li>
# <li>hint -- Optional suggestion about what to do about the issue.</li>
# <li>position -- Optional index into the query string.</li>
# <li>where -- Optional context.</li>
# <li>file -- Source-code file.</li>
# <li>line -- Source-code line.</li>
# <li>routine -- Source-code routine.</li>
# </ul>
# <p>
# Stability: Added in pg8000 v1.03.  Required properties severity, code, and
# msg are guaranteed for v1.xx.  Other properties should be checked with
# hasattr before accessing.
class NoticeResponse(object):
    responseKeys = {
        b"S": "severity",  # always present
        b"C": "code",      # always present
        b"M": "msg",       # always present
        b"D": "detail",
        b"H": "hint",
        b"P": "position",
        b"p": "_position",
        b"q": "_query",
        b"W": "where",
        b"F": "file",
        b"L": "line",
        b"R": "routine",
    }

    def __init__(self, **kwargs):
        for arg, value in list(kwargs.items()):
            setattr(self, arg, value)

    def __repr__(self):
        return "<NoticeResponse %s %s %r>" % (self.severity, self.code, self.msg)

    def dataIntoDict(data):
        retval = {}
        for s in data.split(b"\x00"):
            if not s: continue
            key, value = s[0:1], s[1:]
            key = NoticeResponse.responseKeys.get(key, key)
            retval[key] = value
        return retval
    dataIntoDict = staticmethod(dataIntoDict)

    # Byte1('N') - Identifier
    # Int32 - Message length
    # Any number of these, followed by a zero byte:
    #   Byte1 - code identifying the field type (see responseKeys)
    #   String - field value
    def createFromData(data):
        return NoticeResponse(**NoticeResponse.dataIntoDict(data))
    createFromData = staticmethod(createFromData)


##
# A message sent in case of a server-side error.  Contains the same properties
# that {@link NoticeResponse NoticeResponse} contains.
# <p>
# Stability: Added in pg8000 v1.03.  Required properties severity, code, and
# msg are guaranteed for v1.xx.  Other properties should be checked with
# hasattr before accessing.
class ErrorResponse(object):
    def __init__(self, **kwargs):
        for arg, value in list(kwargs.items()):
            setattr(self, arg, value)

    def __repr__(self):
        return "<ErrorResponse %s %s %r>" % (self.severity, self.code, self.msg)

    def createException(self):
        return ProgrammingError(self.severity, self.code, self.msg)

    def createFromData(data):
        return ErrorResponse(**NoticeResponse.dataIntoDict(data))
    createFromData = staticmethod(createFromData)


##
# A message sent if this connection receives a NOTIFY that it was LISTENing for.
# <p>
# Stability: Added in pg8000 v1.03.  When limited to accessing properties from
# a notification event dispatch, stability is guaranteed for v1.xx.
class NotificationResponse(object):
    def __init__(self, backend_pid, condition, additional_info):
        self._backend_pid = backend_pid
        self._condition = condition
        self._additional_info = additional_info

    ##
    # An integer representing the process ID of the backend that triggered
    # the NOTIFY.
    # <p>
    # Stability: Added in pg8000 v1.03, stability guaranteed for v1.xx.
    backend_pid = property(lambda self: self._backend_pid)

    ##
    # The name of the notification fired.
    # <p>
    # Stability: Added in pg8000 v1.03, stability guaranteed for v1.xx.
    condition = property(lambda self: self._condition)

    ##
    # Currently unspecified by the PostgreSQL documentation as of v8.3.1.
    # <p>
    # Stability: Added in pg8000 v1.03, stability guaranteed for v1.xx.
    additional_info = property(lambda self: self._additional_info)

    def __repr__(self):
        return "<NotificationResponse %s %s %r>" % (self.backend_pid, self.condition, self.additional_info)

    def createFromData(data):
        backend_pid = struct.unpack("!i", data[:4])[0]
        data = data[4:]
        null = data.find(b"\x00")
        condition = data[:null].decode("ascii")
        data = data[null+1:]
        null = data.find(b"\x00")
        additional_info = data[:null]
        return NotificationResponse(backend_pid, condition, additional_info)
    createFromData = staticmethod(createFromData)


class ParameterDescription(object):
    def __init__(self, type_oids):
        self.type_oids = type_oids
    def createFromData(data):
        count = struct.unpack("!h", data[:2])[0]
        type_oids = struct.unpack("!" + "i"*count, data[2:])
        return ParameterDescription(type_oids)
    createFromData = staticmethod(createFromData)


class RowDescription(object):
    def __init__(self, fields):
        self.fields = fields

    def createFromData(data):
        count = struct.unpack("!h", data[:2])[0]
        data = data[2:]
        fields = []
        for i in range(count):
            null = data.find(b"\x00")
            field = {"name": data[:null]}
            data = data[null+1:]
            field["table_oid"], field["column_attrnum"], field["type_oid"], field["type_size"], field["type_modifier"], field["format"] = struct.unpack("!ihihih", data[:18])
            data = data[18:]
            fields.append(field)
        return RowDescription(fields)
    createFromData = staticmethod(createFromData)

class CommandComplete(object):
    def __init__(self, command, rows=None, oid=None):
        self.command = command
        self.rows = rows
        self.oid = oid

    def createFromData(data):
        values = data[:-1].split(b" ")
        args = {}
        args['command'] = values[0]
        if args['command'] in (b"INSERT", b"DELETE", b"UPDATE", b"MOVE", b"FETCH", b"COPY"):
            args['rows'] = int(values[-1])
            if args['command'] == "INSERT":
                args['oid'] = int(values[1])
        else:
            args['command'] = data[:-1]
        return CommandComplete(**args)
    createFromData = staticmethod(createFromData)


class DataRow(object):
    def __init__(self, fields):
        self.fields = fields

    def createFromData(data):
        count = struct.unpack("!h", data[:2])[0]
        data = data[2:]
        fields = []
        for i in range(count):
            val_len = struct.unpack("!i", data[:4])[0]
            data = data[4:]
            if val_len == -1:
                fields.append(None)
            else:
                fields.append(data[:val_len])
                data = data[val_len:]
        return DataRow(fields)
    createFromData = staticmethod(createFromData)


class CopyData(object):
    # "d": CopyData,
    def __init__(self, data):
        self.data = data

    def createFromData(data):
        return CopyData(data)
    createFromData = staticmethod(createFromData)
    
    def serialize(self):
        return b'd' + struct.pack('!i', len(self.data) + 4) + self.data


class CopyDone(object):
    # Byte1('c') - Identifier.
    # Int32(4) - Message length, including self.

    def createFromData(data):
        return CopyDone()

    createFromData = staticmethod(createFromData)
    
    def serialize(self):
        return b'c\x00\x00\x00\x04'

class CopyOutResponse(object):
    # Byte1('H')
    # Int32(4) - Length of message contents in bytes, including self.
    # Int8(1) - 0 textual, 1 binary
    # Int16(2) - Number of columns
    # Int16(N) - Format codes for each column (0 text, 1 binary)

    def __init__(self, is_binary, column_formats):
        self.is_binary = is_binary
        self.column_formats = column_formats
    
    def createFromData(data):
        is_binary, num_cols = struct.unpack('!bh', data[:3])
        column_formats = struct.unpack('!' + ('h' * num_cols), data[3:])
        return CopyOutResponse(is_binary, column_formats)

    createFromData = staticmethod(createFromData)


class CopyInResponse(object):
    # Byte1('G')
    # Otherwise the same as CopyOutResponse
    
    def __init__(self, is_binary, column_formats):
        self.is_binary = is_binary
        self.column_formats = column_formats
    
    def createFromData(data):
        is_binary, num_cols = struct.unpack('!bh', data[:3])
        column_formats = struct.unpack('!' + ('h' * num_cols), data[3:])
        return CopyInResponse(is_binary, column_formats)

    createFromData = staticmethod(createFromData)

class SSLWrapper(object):
    def __init__(self, sslobj):
        self.sslobj = sslobj
    def send(self, data):
        self.sslobj.write(data)
    def recv(self, num):
        return self.sslobj.read(num)


class MessageReader(object):
    def __init__(self, connection):
        self._conn = connection
        self._msgs = []

        # If true, raise exception from an ErrorResponse after messages are
        # processed.  This can be used to leave the connection in a usable
        # state after an error response, rather than having unconsumed
        # messages that won't be understood in another context.
        self.delay_raising_exception = False

        self.ignore_unhandled_messages = False

    def add_message(self, msg_class, handler, *args, **kwargs):
        self._msgs.append((msg_class, handler, args, kwargs))

    def clear_messages(self):
        self._msgs = []

    def return_value(self, value):
        self._retval = value
    
    def handle_messages(self):
        exc = None
        while 1:
            msg = self._conn._read_message()
            msg_handled = False
            for (msg_class, handler, args, kwargs) in self._msgs:
                if isinstance(msg, msg_class):
                    msg_handled = True
                    retval = handler(msg, *args, **kwargs)
                    if retval:
                        # The handler returned a true value, meaning that the
                        # message loop should be aborted.
                        if exc != None:
                            raise exc
                        return retval
                    elif hasattr(self, "_retval"):
                        # The handler told us to return -- used for non-true
                        # return values
                        if exc != None:
                            raise exc
                        return self._retval
            if msg_handled:
                continue
            elif isinstance(msg, ErrorResponse):
                exc = msg.createException()
                if not self.delay_raising_exception:
                    raise exc
            elif isinstance(msg, NoticeResponse):
                self._conn.handleNoticeResponse(msg)
            elif isinstance(msg, ParameterStatus):
                self._conn.handleParameterStatus(msg)
            elif isinstance(msg, NotificationResponse):
                self._conn.handleNotificationResponse(msg)
            elif not self.ignore_unhandled_messages:
                raise InternalError("Unexpected response msg %r" % (msg))

def sync_on_error(fn):
    def _fn(self, *args, **kwargs):
        with self._sock_lock:
            try:
                return fn(self, *args, **kwargs)
            except:
                try:
                    self._sync()
                finally:
                    raise
    return _fn

class Connection(object):
    def __init__(self, unix_sock=None, host=None, port=5432, socket_timeout=60, ssl=False):
        self._client_encoding = "ascii"
        self._integer_datetimes = False
        self._record_field_names = {}
        self._block_size = 8192
        if unix_sock == None and host != None:
            self._sock = socket.socket(socket.AF_INET, socket.SOCK_STREAM)
        elif unix_sock != None:
            if not hasattr(socket, "AF_UNIX"):
                raise InterfaceError("attempt to connect to unix socket on unsupported platform")
            self._sock = socket.socket(socket.AF_UNIX, socket.SOCK_STREAM)
        else:
            raise ProgrammingError("one of host or unix_sock must be provided")
        if unix_sock == None and host != None:
            self._sock.connect((host, port))
        elif unix_sock != None:
            self._sock.connect(unix_sock)
        if ssl:
            self._send(SSLRequest())
            self._flush()
            resp = self._sock.recv(1)
            if resp == b'S':
                self._sock = SSLWrapper(socket.ssl(self._sock))
            else:
                raise InterfaceError("server refuses SSL")
        else:
            # settimeout causes ssl failure, on windows.  Python bug 1462352.
            self._sock.settimeout(socket_timeout)

        self._sock = self._sock.makefile(mode="rwb", buffering=1024)
        self._state = "noauth"
        self._backend_key_data = None
        self._sock_lock = threading.Lock()

        self.NoticeReceived = MulticastDelegate()
        self.ParameterStatusReceived = MulticastDelegate()
        self.NotificationReceived = MulticastDelegate()

        self.ParameterStatusReceived += self._onParameterStatusReceived

    def verifyState(self, state):
        if self._state != state:
            raise InternalError("connection state must be %s, is %s" % (state, self._state))

    def _send(self, msg):
        assert self._sock_lock.locked()
        data = msg.serialize()
        #print("_send(%r, %s)" % (msg, repr(data)))
        self._sock.write(data)

    def _flush(self):
        assert self._sock_lock.locked()
        self._sock.flush()

    def _read_bytes(self, byte_count):
        retval = self._sock.read(byte_count)
        # should read in one op since it is a buffered reader
        assert len(retval) == byte_count
        return retval

    def _read_message(self):
        assert self._sock_lock.locked()
        bytes = self._read_bytes(5)
        message_code = bytes[0]
        data_len = struct.unpack("!i", bytes[1:])[0] - 4
        bytes = self._read_bytes(data_len)
        assert len(bytes) == data_len
        msg = message_types[message_code].createFromData(bytes)
        #print("_read_message() -> %r" % msg)
        return msg

    def authenticate(self, user, **kwargs):
        self.verifyState("noauth")
        with self._sock_lock:
            self._send(StartupMessage(user, database=kwargs.get("database",None)))
            self._flush()
            msg = self._read_message()
            if not isinstance(msg, AuthenticationRequest):
                raise InternalError("StartupMessage was responded to with non-AuthenticationRequest msg %r" % msg)
            if not msg.ok(self, user, **kwargs):
                raise InterfaceError("authentication method %s failed" % msg.__class__.__name__)

            self._state = "auth"

            reader = MessageReader(self)
            reader.add_message(ReadyForQuery, self._ready_for_query)
            reader.add_message(BackendKeyData, self._receive_backend_key_data)
            reader.handle_messages()

        #self._cache_record_attnames()

    def _ready_for_query(self, msg):
        self._state = "ready"
        return True

    def _receive_backend_key_data(self, msg):
        self._backend_key_data = msg

    def _cache_record_attnames(self):
        parse_retval = self.parse("",
            """SELECT
                pg_type.oid, attname
            FROM
                pg_type
                INNER JOIN pg_attribute ON (attrelid = pg_type.typrelid)
            WHERE typreceive::text = 'record_recv'
            ORDER BY pg_type.oid, attnum""",
            [])
        row_desc, cmd = self.bind("tmp", "", (), parse_retval, None)
        eod, rows = self.fetch_rows("tmp", 0, row_desc)

        self._record_field_names = {}
        typoid, attnames = None, []
        for row in rows:
            new_typoid, attname = row
            if new_typoid != typoid and typoid != None:
                self._record_field_names[typoid] = attnames
                attnames = []
            typoid = new_typoid
            attnames.append(attname)
        self._record_field_names[typoid] = attnames

    @sync_on_error
    def parse(self, statement, qs, param_types):
        self.verifyState("ready")

        type_info = [types.pg_type_info(x) for x in param_types]
        param_types, param_fc = [x[0] for x in type_info], [x[1] for x in type_info] # zip(*type_info) -- fails on empty arr
        self._send(Parse(statement, qs, param_types))
        self._send(DescribePreparedStatement(statement))
        self._send(Flush())
        self._flush()

        reader = MessageReader(self)

        # ParseComplete is good.
        reader.add_message(ParseComplete, lambda msg: False)

        # Well, we don't really care -- we're going to send whatever we
        # want and let the database deal with it.  But thanks anyways!
        reader.add_message(ParameterDescription, lambda msg: False)

        # We're not waiting for a row description.  Return something
        # destinctive to let bind know that there is no output.
        reader.add_message(NoData, lambda msg: (None, param_fc))

        # Common row description response
        reader.add_message(RowDescription, lambda msg: (msg, param_fc))

        return reader.handle_messages()

    @sync_on_error
    def bind(self, portal, statement, params, parse_data, copy_stream):
        self.verifyState("ready")

        row_desc, param_fc = parse_data
        if row_desc == None:
            # no data coming out
            output_fc = ()
        else:
            # We've got row_desc that allows us to identify what we're going to
            # get back from this statement.
            output_fc = [types.py_type_info(f, self._record_field_names) for f in row_desc.fields]
        self._send(Bind(portal, statement, param_fc, params, output_fc, client_encoding = self._client_encoding, integer_datetimes = self._integer_datetimes))
        # We need to describe the portal after bind, since the return
        # format codes will be different (hopefully, always what we
        # requested).
        self._send(DescribePortal(portal))
        self._send(Flush())
        self._flush()

        # Read responses from server...
        reader = MessageReader(self)

        # BindComplete is good -- just ignore
        reader.add_message(BindComplete, lambda msg: False)

        # NoData in this case means we're not executing a query.  As a
        # result, we won't be fetching rows, so we'll never execute the
        # portal we just created... unless we execute it right away, which
        # we'll do.
        reader.add_message(NoData, self._bind_nodata, portal, reader, copy_stream)

        # Return the new row desc, since it will have the format types we
        # asked the server for
        reader.add_message(RowDescription, lambda msg: (msg, None))

        return reader.handle_messages()

    def _copy_in_response(self, copyin, fileobj, old_reader):
        if fileobj == None:
            raise CopyQueryWithoutStreamError()
        while True:
            data = fileobj.read(self._block_size)
            if not data:
                break
            self._send(CopyData(data))
            self._flush()
        self._send(CopyDone())
        self._send(Sync())
        self._flush()

    def _copy_out_response(self, copyout, fileobj, old_reader):
        if fileobj == None:
            raise CopyQueryWithoutStreamError()
        reader = MessageReader(self)
        reader.add_message(CopyData, self._copy_data, fileobj)
        reader.add_message(CopyDone, lambda msg: 1)
        reader.handle_messages()

    def _copy_data(self, copydata, fileobj):
        fileobj.write(copydata.data)

    def _bind_nodata(self, msg, portal, old_reader, copy_stream):
        # Bind message returned NoData, causing us to execute the command.
        self._send(Execute(portal, 0))
        self._send(Sync())
        self._flush()

        output = {}
        reader = MessageReader(self)
        reader.add_message(CopyOutResponse, self._copy_out_response, copy_stream, reader)
        reader.add_message(CopyInResponse, self._copy_in_response, copy_stream, reader)
        reader.add_message(CommandComplete, lambda msg, out: out.setdefault('msg', msg) and False, output)
        reader.add_message(ReadyForQuery, lambda msg: True)
        reader.delay_raising_exception = True
        reader.handle_messages()

        old_reader.return_value((None, output['msg']))

    @sync_on_error
    def fetch_rows(self, portal, row_count, row_desc):
        self.verifyState("ready")

        self._send(Execute(portal, row_count))
        self._send(Flush())
        self._flush()
        rows = []

        reader = MessageReader(self)
        reader.add_message(DataRow, self._fetch_datarow, rows, row_desc)
        reader.add_message(PortalSuspended, lambda msg: True)
        reader.add_message(CommandComplete, self._fetch_commandcomplete, portal)
        retval = reader.handle_messages()

        # retval = 2 when command complete, indicating that we've hit the
        # end of the available data for this command
        return (retval == 2), rows

    def _fetch_datarow(self, msg, rows, row_desc):
        rows.append(
            [
                types.py_value(
                    msg.fields[i],
                    row_desc.fields[i],
                    client_encoding=self._client_encoding,
                    integer_datetimes=self._integer_datetimes,
                    record_field_names=self._record_field_names
                )
                for i in range(len(msg.fields))
            ]
        )

    def _fetch_commandcomplete(self, msg, portal):
        self._send(ClosePortal(portal))
        self._send(Sync())
        self._flush()

        reader = MessageReader(self)
        reader.add_message(ReadyForQuery, self._fetch_commandcomplete_rfq)
        reader.add_message(CloseComplete, lambda msg: False)
        reader.handle_messages()

        return 2  # signal end-of-data

    def _fetch_commandcomplete_rfq(self, msg):
        self._state = "ready"
        return True

    # Send a Sync message, then read and discard all messages until we
    # receive a ReadyForQuery message.
    def _sync(self):
        # it is assumed _sync is called from sync_on_error, which holds
        # a _sock_lock throughout the call
        self._send(Sync())
        self._flush()
        reader = MessageReader(self)
        reader.ignore_unhandled_messages = True
        reader.add_message(ReadyForQuery, lambda msg: True)
        reader.handle_messages()

    def close_statement(self, statement):
        if self._state == "closed":
            return
        self.verifyState("ready")

        with self._sock_lock:
            self._send(ClosePreparedStatement(statement))
            self._send(Sync())
            self._flush()

            reader = MessageReader(self)
            reader.add_message(CloseComplete, lambda msg: False)
            reader.add_message(ReadyForQuery, lambda msg: True)
            reader.handle_messages()

    def close_portal(self, portal):
        if self._state == "closed":
            return
        self.verifyState("ready")
        with self._sock_lock:
            self._send(ClosePortal(portal))
            self._send(Sync())
            self._flush()

            reader = MessageReader(self)
            reader.add_message(CloseComplete, lambda msg: False)
            reader.add_message(ReadyForQuery, lambda msg: True)
            reader.handle_messages()

    def close(self):
        with self._sock_lock:
            self._send(Terminate())
            self._flush()
            self._sock.close()
            self._state = "closed"

    def _onParameterStatusReceived(self, msg):
        if msg.key == b"client_encoding":
            self._client_encoding = msg.value.decode("ascii")
        elif msg.key == b"integer_datetimes":
            self._integer_datetimes = (msg.value == b"on")

    def handleNoticeResponse(self, msg):
        self.NoticeReceived(msg)

    def handleParameterStatus(self, msg):
        self.ParameterStatusReceived(msg)

    def handleNotificationResponse(self, msg):
        self.NotificationReceived(msg)

    def fileno(self):
        # This should be safe to do without a lock
        return self._sock.fileno()
    
    def isready(self):
        self._sock_lock.acquire()
        try:
            rlst, _wlst, _xlst = select.select([self], [], [], 0)
            if not rlst:
                return False
                
            self._sync()
            return True
        finally:
            self._sock_lock.release()

message_types = {
    b"N"[0]: NoticeResponse,
    b"R"[0]: AuthenticationRequest,
    b"S"[0]: ParameterStatus,
    b"K"[0]: BackendKeyData,
    b"Z"[0]: ReadyForQuery,
    b"T"[0]: RowDescription,
    b"E"[0]: ErrorResponse,
    b"D"[0]: DataRow,
    b"C"[0]: CommandComplete,
    b"1"[0]: ParseComplete,
    b"2"[0]: BindComplete,
    b"3"[0]: CloseComplete,
    b"s"[0]: PortalSuspended,
    b"n"[0]: NoData,
    b"t"[0]: ParameterDescription,
    b"A"[0]: NotificationResponse,
    b"c"[0]: CopyDone,
    b"d"[0]: CopyData,
    b"G"[0]: CopyInResponse,
    b"H"[0]: CopyOutResponse,
    }


=======
# vim: sw=4:expandtab:foldmethod=marker
#
# Copyright (c) 2007-2009, Mathieu Fenniak
# All rights reserved.
#
# Redistribution and use in source and binary forms, with or without
# modification, are permitted provided that the following conditions are
# met:
#
# * Redistributions of source code must retain the above copyright notice,
# this list of conditions and the following disclaimer.
# * Redistributions in binary form must reproduce the above copyright notice,
# this list of conditions and the following disclaimer in the documentation
# and/or other materials provided with the distribution.
# * The name of the author may not be used to endorse or promote products
# derived from this software without specific prior written permission.
#
# THIS SOFTWARE IS PROVIDED BY THE COPYRIGHT HOLDERS AND CONTRIBUTORS "AS IS"
# AND ANY EXPRESS OR IMPLIED WARRANTIES, INCLUDING, BUT NOT LIMITED TO, THE
# IMPLIED WARRANTIES OF MERCHANTABILITY AND FITNESS FOR A PARTICULAR PURPOSE
# ARE DISCLAIMED. IN NO EVENT SHALL THE COPYRIGHT OWNER OR CONTRIBUTORS BE
# LIABLE FOR ANY DIRECT, INDIRECT, INCIDENTAL, SPECIAL, EXEMPLARY, OR
# CONSEQUENTIAL DAMAGES (INCLUDING, BUT NOT LIMITED TO, PROCUREMENT OF
# SUBSTITUTE GOODS OR SERVICES; LOSS OF USE, DATA, OR PROFITS; OR BUSINESS
# INTERRUPTION) HOWEVER CAUSED AND ON ANY THEORY OF LIABILITY, WHETHER IN
# CONTRACT, STRICT LIABILITY, OR TORT (INCLUDING NEGLIGENCE OR OTHERWISE)
# ARISING IN ANY WAY OUT OF THE USE OF THIS SOFTWARE, EVEN IF ADVISED OF THE
# POSSIBILITY OF SUCH DAMAGE.

__author__ = "Mathieu Fenniak"

import socket
import select
import threading
import struct
import hashlib
from cStringIO import StringIO

from errors import *
from util import MulticastDelegate
import types

##
# An SSLRequest message.  To initiate an SSL-encrypted connection, an
# SSLRequest message is used rather than a {@link StartupMessage
# StartupMessage}.  A StartupMessage is still sent, but only after SSL
# negotiation (if accepted).
# <p>
# Stability: This is an internal class.  No stability guarantee is made.
class SSLRequest(object):
    def __init__(self):
        pass

    # Int32(8) - Message length, including self.<br>
    # Int32(80877103) - The SSL request code.<br>
    def serialize(self):
        return struct.pack("!ii", 8, 80877103)


##
# A StartupMessage message.  Begins a DB session, identifying the user to be
# authenticated as and the database to connect to.
# <p>
# Stability: This is an internal class.  No stability guarantee is made.
class StartupMessage(object):
    def __init__(self, user, database=None):
        self.user = user
        self.database = database

    # Int32 - Message length, including self.
    # Int32(196608) - Protocol version number.  Version 3.0.
    # Any number of key/value pairs, terminated by a zero byte:
    #   String - A parameter name (user, database, or options)
    #   String - Parameter value
    def serialize(self):
        protocol = 196608
        val = struct.pack("!i", protocol)
        val += "user\x00" + self.user + "\x00"
        if self.database:
            val += "database\x00" + self.database + "\x00"
        val += "\x00"
        val = struct.pack("!i", len(val) + 4) + val
        return val


##
# Parse message.  Creates a prepared statement in the DB session.
# <p>
# Stability: This is an internal class.  No stability guarantee is made.
#
# @param ps         Name of the prepared statement to create.
# @param qs         Query string.
# @param type_oids  An iterable that contains the PostgreSQL type OIDs for
#                   parameters in the query string.
class Parse(object):
    def __init__(self, ps, qs, type_oids):
        if isinstance(qs, unicode):
            raise TypeError("qs must be encoded byte data")
        self.ps = ps
        self.qs = qs
        self.type_oids = type_oids

    def __repr__(self):
        return "<Parse ps=%r qs=%r>" % (self.ps, self.qs)

    # Byte1('P') - Identifies the message as a Parse command.
    # Int32 -   Message length, including self.
    # String -  Prepared statement name.  An empty string selects the unnamed
    #           prepared statement.
    # String -  The query string.
    # Int16 -   Number of parameter data types specified (can be zero).
    # For each parameter:
    #   Int32 - The OID of the parameter data type.
    def serialize(self):
        val = self.ps + "\x00" + self.qs + "\x00"
        val = val + struct.pack("!h", len(self.type_oids))
        for oid in self.type_oids:
            # Parse message doesn't seem to handle the -1 type_oid for NULL
            # values that other messages handle.  So we'll provide type_oid 705,
            # the PG "unknown" type.
            if oid == -1: oid = 705
            val = val + struct.pack("!i", oid)
        val = struct.pack("!i", len(val) + 4) + val
        val = "P" + val
        return val


##
# Bind message.  Readies a prepared statement for execution.
# <p>
# Stability: This is an internal class.  No stability guarantee is made.
#
# @param portal     Name of the destination portal.
# @param ps         Name of the source prepared statement.
# @param in_fc      An iterable containing the format codes for input
#                   parameters.  0 = Text, 1 = Binary.
# @param params     The parameters.
# @param out_fc     An iterable containing the format codes for output
#                   parameters.  0 = Text, 1 = Binary.
# @param kwargs     Additional arguments to pass to the type conversion
#                   methods.
class Bind(object):
    def __init__(self, portal, ps, in_fc, params, out_fc, **kwargs):
        self.portal = portal
        self.ps = ps
        self.in_fc = in_fc
        self.params = []
        for i in range(len(params)):
            if len(self.in_fc) == 0:
                fc = 0
            elif len(self.in_fc) == 1:
                fc = self.in_fc[0]
            else:
                fc = self.in_fc[i]
            self.params.append(types.pg_value(params[i], fc, **kwargs))
        self.out_fc = out_fc

    def __repr__(self):
        return "<Bind p=%r s=%r>" % (self.portal, self.ps)

    # Byte1('B') - Identifies the Bind command.
    # Int32 - Message length, including self.
    # String - Name of the destination portal.
    # String - Name of the source prepared statement.
    # Int16 - Number of parameter format codes.
    # For each parameter format code:
    #   Int16 - The parameter format code.
    # Int16 - Number of parameter values.
    # For each parameter value:
    #   Int32 - The length of the parameter value, in bytes, not including this
    #           this length.  -1 indicates a NULL parameter value, in which no
    #           value bytes follow.
    #   Byte[n] - Value of the parameter.
    # Int16 - The number of result-column format codes.
    # For each result-column format code:
    #   Int16 - The format code.
    def serialize(self):
        retval = StringIO()
        retval.write(self.portal + "\x00")
        retval.write(self.ps + "\x00")
        retval.write(struct.pack("!h", len(self.in_fc)))
        for fc in self.in_fc:
            retval.write(struct.pack("!h", fc))
        retval.write(struct.pack("!h", len(self.params)))
        for param in self.params:
            if param == None:
                # special case, NULL value
                retval.write(struct.pack("!i", -1))
            else:
                retval.write(struct.pack("!i", len(param)))
                retval.write(param)
        retval.write(struct.pack("!h", len(self.out_fc)))
        for fc in self.out_fc:
            retval.write(struct.pack("!h", fc))
        val = retval.getvalue()
        val = struct.pack("!i", len(val) + 4) + val
        val = "B" + val
        return val


##
# A Close message, used for closing prepared statements and portals.
# <p>
# Stability: This is an internal class.  No stability guarantee is made.
#
# @param typ    'S' for prepared statement, 'P' for portal.
# @param name   The name of the item to close.
class Close(object):
    def __init__(self, typ, name):
        if len(typ) != 1:
            raise InternalError("Close typ must be 1 char")
        self.typ = typ
        self.name = name

    # Byte1('C') - Identifies the message as a close command.
    # Int32 - Message length, including self.
    # Byte1 - 'S' for prepared statement, 'P' for portal.
    # String - The name of the item to close.
    def serialize(self):
        val = self.typ + self.name + "\x00"
        val = struct.pack("!i", len(val) + 4) + val
        val = "C" + val
        return val


##
# A specialized Close message for a portal.
# <p>
# Stability: This is an internal class.  No stability guarantee is made.
class ClosePortal(Close):
    def __init__(self, name):
        Close.__init__(self, "P", name)


##
# A specialized Close message for a prepared statement.
# <p>
# Stability: This is an internal class.  No stability guarantee is made.
class ClosePreparedStatement(Close):
    def __init__(self, name):
        Close.__init__(self, "S", name)


##
# A Describe message, used for obtaining information on prepared statements
# and portals.
# <p>
# Stability: This is an internal class.  No stability guarantee is made.
#
# @param typ    'S' for prepared statement, 'P' for portal.
# @param name   The name of the item to close.
class Describe(object):
    def __init__(self, typ, name):
        if len(typ) != 1:
            raise InternalError("Describe typ must be 1 char")
        self.typ = typ
        self.name = name

    # Byte1('D') - Identifies the message as a describe command.
    # Int32 - Message length, including self.
    # Byte1 - 'S' for prepared statement, 'P' for portal.
    # String - The name of the item to close.
    def serialize(self):
        val = self.typ + self.name + "\x00"
        val = struct.pack("!i", len(val) + 4) + val
        val = "D" + val
        return val


##
# A specialized Describe message for a portal.
# <p>
# Stability: This is an internal class.  No stability guarantee is made.
class DescribePortal(Describe):
    def __init__(self, name):
        Describe.__init__(self, "P", name)

    def __repr__(self):
        return "<DescribePortal %r>" % (self.name)


##
# A specialized Describe message for a prepared statement.
# <p>
# Stability: This is an internal class.  No stability guarantee is made.
class DescribePreparedStatement(Describe):
    def __init__(self, name):
        Describe.__init__(self, "S", name)

    def __repr__(self):
        return "<DescribePreparedStatement %r>" % (self.name)


##
# A Flush message forces the backend to deliver any data pending in its
# output buffers.
# <p>
# Stability: This is an internal class.  No stability guarantee is made.
class Flush(object):
    # Byte1('H') - Identifies the message as a flush command.
    # Int32(4) - Length of message, including self.
    def serialize(self):
        return 'H\x00\x00\x00\x04'

    def __repr__(self):
        return "<Flush>"

##
# Causes the backend to close the current transaction (if not in a BEGIN/COMMIT
# block), and issue ReadyForQuery.
# <p>
# Stability: This is an internal class.  No stability guarantee is made.
class Sync(object):
    # Byte1('S') - Identifies the message as a sync command.
    # Int32(4) - Length of message, including self.
    def serialize(self):
        return 'S\x00\x00\x00\x04'

    def __repr__(self):
        return "<Sync>"


##
# Transmits a password.
# <p>
# Stability: This is an internal class.  No stability guarantee is made.
class PasswordMessage(object):
    def __init__(self, pwd):
        self.pwd = pwd

    # Byte1('p') - Identifies the message as a password message.
    # Int32 - Message length including self.
    # String - The password.  Password may be encrypted.
    def serialize(self):
        val = self.pwd + "\x00"
        val = struct.pack("!i", len(val) + 4) + val
        val = "p" + val
        return val


##
# Requests that the backend execute a portal and retrieve any number of rows.
# <p>
# Stability: This is an internal class.  No stability guarantee is made.
# @param row_count  The number of rows to return.  Can be zero to indicate the
#                   backend should return all rows. If the portal represents a
#                   query that does not return rows, no rows will be returned
#                   no matter what the row_count.
class Execute(object):
    def __init__(self, portal, row_count):
        self.portal = portal
        self.row_count = row_count

    # Byte1('E') - Identifies the message as an execute message.
    # Int32 -   Message length, including self.
    # String -  The name of the portal to execute.
    # Int32 -   Maximum number of rows to return, if portal contains a query that
    #           returns rows.  0 = no limit.
    def serialize(self):
        val = self.portal + "\x00" + struct.pack("!i", self.row_count)
        val = struct.pack("!i", len(val) + 4) + val
        val = "E" + val
        return val


##
# Informs the backend that the connection is being closed.
# <p>
# Stability: This is an internal class.  No stability guarantee is made.
class Terminate(object):
    def __init__(self):
        pass

    # Byte1('X') - Identifies the message as a terminate message.
    # Int32(4) - Message length, including self.
    def serialize(self):
        return 'X\x00\x00\x00\x04'

##
# Base class of all Authentication[*] messages.
# <p>
# Stability: This is an internal class.  No stability guarantee is made.
class AuthenticationRequest(object):
    def __init__(self, data):
        pass

    # Byte1('R') - Identifies the message as an authentication request.
    # Int32(8) - Message length, including self.
    # Int32 -   An authentication code that represents different
    #           authentication messages:
    #               0 = AuthenticationOk
    #               5 = MD5 pwd
    #               2 = Kerberos v5 (not supported by pg8000)
    #               3 = Cleartext pwd (not supported by pg8000)
    #               4 = crypt() pwd (not supported by pg8000)
    #               6 = SCM credential (not supported by pg8000)
    #               7 = GSSAPI (not supported by pg8000)
    #               8 = GSSAPI data (not supported by pg8000)
    #               9 = SSPI (not supported by pg8000)
    # Some authentication messages have additional data following the
    # authentication code.  That data is documented in the appropriate class.
    def createFromData(data):
        ident = struct.unpack("!i", data[:4])[0]
        klass = authentication_codes.get(ident, None)
        if klass != None:
            return klass(data[4:])
        else:
            raise NotSupportedError("authentication method %r not supported" % (ident,))
    createFromData = staticmethod(createFromData)

    def ok(self, conn, user, **kwargs):
        raise InternalError("ok method should be overridden on AuthenticationRequest instance")

##
# A message representing that the backend accepting the provided username
# without any challenge.
# <p>
# Stability: This is an internal class.  No stability guarantee is made.
class AuthenticationOk(AuthenticationRequest):
    def ok(self, conn, user, **kwargs):
        return True


##
# A message representing the backend requesting an MD5 hashed password
# response.  The response will be sent as md5(md5(pwd + login) + salt).
# <p>
# Stability: This is an internal class.  No stability guarantee is made.
class AuthenticationMD5Password(AuthenticationRequest):
    # Additional message data:
    #  Byte4 - Hash salt.
    def __init__(self, data):
        self.salt = "".join(struct.unpack("4c", data))

    def ok(self, conn, user, password=None, **kwargs):
        if password == None:
            raise InterfaceError("server requesting MD5 password authentication, but no password was provided")
        pwd = "md5" + hashlib.md5(hashlib.md5(password + user).hexdigest() + self.salt).hexdigest()
        conn._send(PasswordMessage(pwd))
        conn._flush()

        reader = MessageReader(conn)
        reader.add_message(AuthenticationRequest, lambda msg, reader: reader.return_value(msg.ok(conn, user)), reader)
        reader.add_message(ErrorResponse, self._ok_error)
        return reader.handle_messages()

    def _ok_error(self, msg):
        if msg.code == "28000":
            raise InterfaceError("md5 password authentication failed")
        else:
            raise msg.createException()

authentication_codes = {
    0: AuthenticationOk,
    5: AuthenticationMD5Password,
}


##
# ParameterStatus message sent from backend, used to inform the frotnend of
# runtime configuration parameter changes.
# <p>
# Stability: This is an internal class.  No stability guarantee is made.
class ParameterStatus(object):
    def __init__(self, key, value):
        self.key = key
        self.value = value

    # Byte1('S') - Identifies ParameterStatus
    # Int32 - Message length, including self.
    # String - Runtime parameter name.
    # String - Runtime parameter value.
    def createFromData(data):
        key = data[:data.find("\x00")]
        value = data[data.find("\x00")+1:-1]
        return ParameterStatus(key, value)
    createFromData = staticmethod(createFromData)


##
# BackendKeyData message sent from backend.  Contains a connection's process
# ID and a secret key.  Can be used to terminate the connection's current
# actions, such as a long running query.  Not supported by pg8000 yet.
# <p>
# Stability: This is an internal class.  No stability guarantee is made.
class BackendKeyData(object):
    def __init__(self, process_id, secret_key):
        self.process_id = process_id
        self.secret_key = secret_key

    # Byte1('K') - Identifier.
    # Int32(12) - Message length, including self.
    # Int32 - Process ID.
    # Int32 - Secret key.
    def createFromData(data):
        process_id, secret_key = struct.unpack("!2i", data)
        return BackendKeyData(process_id, secret_key)
    createFromData = staticmethod(createFromData)


##
# Message representing a query with no data.
# <p>
# Stability: This is an internal class.  No stability guarantee is made.
class NoData(object):
    # Byte1('n') - Identifier.
    # Int32(4) - Message length, including self.
    def createFromData(data):
        return NoData()
    createFromData = staticmethod(createFromData)


##
# Message representing a successful Parse.
# <p>
# Stability: This is an internal class.  No stability guarantee is made.
class ParseComplete(object):
    # Byte1('1') - Identifier.
    # Int32(4) - Message length, including self.
    def createFromData(data):
        return ParseComplete()
    createFromData = staticmethod(createFromData)


##
# Message representing a successful Bind.
# <p>
# Stability: This is an internal class.  No stability guarantee is made.
class BindComplete(object):
    # Byte1('2') - Identifier.
    # Int32(4) - Message length, including self.
    def createFromData(data):
        return BindComplete()
    createFromData = staticmethod(createFromData)


##
# Message representing a successful Close.
# <p>
# Stability: This is an internal class.  No stability guarantee is made.
class CloseComplete(object):
    # Byte1('3') - Identifier.
    # Int32(4) - Message length, including self.
    def createFromData(data):
        return CloseComplete()
    createFromData = staticmethod(createFromData)


##
# Message representing data from an Execute has been received, but more data
# exists in the portal.
# <p>
# Stability: This is an internal class.  No stability guarantee is made.
class PortalSuspended(object):
    # Byte1('s') - Identifier.
    # Int32(4) - Message length, including self.
    def createFromData(data):
        return PortalSuspended()
    createFromData = staticmethod(createFromData)


##
# Message representing the backend is ready to process a new query.
# <p>
# Stability: This is an internal class.  No stability guarantee is made.
class ReadyForQuery(object):
    def __init__(self, status):
        self._status = status

    ##
    # I = Idle, T = Idle in Transaction, E = idle in failed transaction.
    status = property(lambda self: self._status)

    def __repr__(self):
        return "<ReadyForQuery %s>" % \
                {"I": "Idle", "T": "Idle in Transaction", "E": "Idle in Failed Transaction"}[self.status]

    # Byte1('Z') - Identifier.
    # Int32(5) - Message length, including self.
    # Byte1 -   Status indicator.
    def createFromData(data):
        return ReadyForQuery(data)
    createFromData = staticmethod(createFromData)


##
# Represents a notice sent from the server.  This is not the same as a
# notification.  A notice is just additional information about a query, such
# as a notice that a primary key has automatically been created for a table.
# <p>
# A NoticeResponse instance will have properties containing the data sent
# from the server:
# <ul>
# <li>severity -- "ERROR", "FATAL', "PANIC", "WARNING", "NOTICE", "DEBUG",
# "INFO", or "LOG".  Always present.</li>
# <li>code -- the SQLSTATE code for the error.  See Appendix A of the
# PostgreSQL documentation for specific error codes.  Always present.</li>
# <li>msg -- human-readable error message.  Always present.</li>
# <li>detail -- Optional additional information.</li>
# <li>hint -- Optional suggestion about what to do about the issue.</li>
# <li>position -- Optional index into the query string.</li>
# <li>where -- Optional context.</li>
# <li>file -- Source-code file.</li>
# <li>line -- Source-code line.</li>
# <li>routine -- Source-code routine.</li>
# </ul>
# <p>
# Stability: Added in pg8000 v1.03.  Required properties severity, code, and
# msg are guaranteed for v1.xx.  Other properties should be checked with
# hasattr before accessing.
class NoticeResponse(object):
    responseKeys = {
        "S": "severity",  # always present
        "C": "code",      # always present
        "M": "msg",       # always present
        "D": "detail",
        "H": "hint",
        "P": "position",
        "p": "_position",
        "q": "_query",
        "W": "where",
        "F": "file",
        "L": "line",
        "R": "routine",
    }

    def __init__(self, **kwargs):
        for arg, value in kwargs.items():
            setattr(self, arg, value)

    def __repr__(self):
        return "<NoticeResponse %s %s %r>" % (self.severity, self.code, self.msg)

    def dataIntoDict(data):
        retval = {}
        for s in data.split("\x00"):
            if not s: continue
            key, value = s[0], s[1:]
            key = NoticeResponse.responseKeys.get(key, key)
            retval[key] = value
        return retval
    dataIntoDict = staticmethod(dataIntoDict)

    # Byte1('N') - Identifier
    # Int32 - Message length
    # Any number of these, followed by a zero byte:
    #   Byte1 - code identifying the field type (see responseKeys)
    #   String - field value
    def createFromData(data):
        return NoticeResponse(**NoticeResponse.dataIntoDict(data))
    createFromData = staticmethod(createFromData)


##
# A message sent in case of a server-side error.  Contains the same properties
# that {@link NoticeResponse NoticeResponse} contains.
# <p>
# Stability: Added in pg8000 v1.03.  Required properties severity, code, and
# msg are guaranteed for v1.xx.  Other properties should be checked with
# hasattr before accessing.
class ErrorResponse(object):
    def __init__(self, **kwargs):
        for arg, value in kwargs.items():
            setattr(self, arg, value)

    def __repr__(self):
        return "<ErrorResponse %s %s %r>" % (self.severity, self.code, self.msg)

    def createException(self):
        return ProgrammingError(self.severity, self.code, self.msg)

    def createFromData(data):
        return ErrorResponse(**NoticeResponse.dataIntoDict(data))
    createFromData = staticmethod(createFromData)


##
# A message sent if this connection receives a NOTIFY that it was LISTENing for.
# <p>
# Stability: Added in pg8000 v1.03.  When limited to accessing properties from
# a notification event dispatch, stability is guaranteed for v1.xx.
class NotificationResponse(object):
    def __init__(self, backend_pid, condition, additional_info):
        self._backend_pid = backend_pid
        self._condition = condition
        self._additional_info = additional_info

    ##
    # An integer representing the process ID of the backend that triggered
    # the NOTIFY.
    # <p>
    # Stability: Added in pg8000 v1.03, stability guaranteed for v1.xx.
    backend_pid = property(lambda self: self._backend_pid)

    ##
    # The name of the notification fired.
    # <p>
    # Stability: Added in pg8000 v1.03, stability guaranteed for v1.xx.
    condition = property(lambda self: self._condition)

    ##
    # Currently unspecified by the PostgreSQL documentation as of v8.3.1.
    # <p>
    # Stability: Added in pg8000 v1.03, stability guaranteed for v1.xx.
    additional_info = property(lambda self: self._additional_info)

    def __repr__(self):
        return "<NotificationResponse %s %s %r>" % (self.backend_pid, self.condition, self.additional_info)

    def createFromData(data):
        backend_pid = struct.unpack("!i", data[:4])[0]
        data = data[4:]
        null = data.find("\x00")
        condition = data[:null]
        data = data[null+1:]
        null = data.find("\x00")
        additional_info = data[:null]
        return NotificationResponse(backend_pid, condition, additional_info)
    createFromData = staticmethod(createFromData)


class ParameterDescription(object):
    def __init__(self, type_oids):
        self.type_oids = type_oids
    def createFromData(data):
        count = struct.unpack("!h", data[:2])[0]
        type_oids = struct.unpack("!" + "i"*count, data[2:])
        return ParameterDescription(type_oids)
    createFromData = staticmethod(createFromData)


class RowDescription(object):
    def __init__(self, fields):
        self.fields = fields

    def createFromData(data):
        count = struct.unpack("!h", data[:2])[0]
        data = data[2:]
        fields = []
        for i in range(count):
            null = data.find("\x00")
            field = {"name": data[:null]}
            data = data[null+1:]
            field["table_oid"], field["column_attrnum"], field["type_oid"], field["type_size"], field["type_modifier"], field["format"] = struct.unpack("!ihihih", data[:18])
            data = data[18:]
            fields.append(field)
        return RowDescription(fields)
    createFromData = staticmethod(createFromData)

class CommandComplete(object):
    def __init__(self, command, rows=None, oid=None):
        self.command = command
        self.rows = rows
        self.oid = oid

    def createFromData(data):
        values = data[:-1].split(" ")
        args = {}
        args['command'] = values[0]
        if args['command'] in ("INSERT", "DELETE", "UPDATE", "MOVE", "FETCH", "COPY"):
            args['rows'] = int(values[-1])
            if args['command'] == "INSERT":
                args['oid'] = int(values[1])
        else:
            args['command'] = data[:-1]
        return CommandComplete(**args)
    createFromData = staticmethod(createFromData)


class DataRow(object):
    def __init__(self, fields):
        self.fields = fields

    def createFromData(data):
        count = struct.unpack("!h", data[:2])[0]
        data = data[2:]
        fields = []
        for i in range(count):
            val_len = struct.unpack("!i", data[:4])[0]
            data = data[4:]
            if val_len == -1:
                fields.append(None)
            else:
                fields.append(data[:val_len])
                data = data[val_len:]
        return DataRow(fields)
    createFromData = staticmethod(createFromData)


class CopyData(object):
    # "d": CopyData,
    def __init__(self, data):
        self.data = data

    def createFromData(data):
        return CopyData(data)
    createFromData = staticmethod(createFromData)
    
    def serialize(self):
        return 'd' + struct.pack('!i', len(self.data) + 4) + self.data


class CopyDone(object):
    # Byte1('c') - Identifier.
    # Int32(4) - Message length, including self.

    def createFromData(data):
        return CopyDone()

    createFromData = staticmethod(createFromData)
    
    def serialize(self):
        return 'c\x00\x00\x00\x04'

class CopyOutResponse(object):
    # Byte1('H')
    # Int32(4) - Length of message contents in bytes, including self.
    # Int8(1) - 0 textual, 1 binary
    # Int16(2) - Number of columns
    # Int16(N) - Format codes for each column (0 text, 1 binary)

    def __init__(self, is_binary, column_formats):
        self.is_binary = is_binary
        self.column_formats = column_formats
    
    def createFromData(data):
        is_binary, num_cols = struct.unpack('!bh', data[:3])
        column_formats = struct.unpack('!' + ('h' * num_cols), data[3:])
        return CopyOutResponse(is_binary, column_formats)

    createFromData = staticmethod(createFromData)


class CopyInResponse(object):
    # Byte1('G')
    # Otherwise the same as CopyOutResponse
    
    def __init__(self, is_binary, column_formats):
        self.is_binary = is_binary
        self.column_formats = column_formats
    
    def createFromData(data):
        is_binary, num_cols = struct.unpack('!bh', data[:3])
        column_formats = struct.unpack('!' + ('h' * num_cols), data[3:])
        return CopyInResponse(is_binary, column_formats)

    createFromData = staticmethod(createFromData)

class SSLWrapper(object):
    def __init__(self, sslobj):
        self.sslobj = sslobj
    def send(self, data):
        self.sslobj.write(data)
    def recv(self, num):
        return self.sslobj.read(num)


class MessageReader(object):
    def __init__(self, connection):
        self._conn = connection
        self._msgs = []

        # If true, raise exception from an ErrorResponse after messages are
        # processed.  This can be used to leave the connection in a usable
        # state after an error response, rather than having unconsumed
        # messages that won't be understood in another context.
        self.delay_raising_exception = False

        self.ignore_unhandled_messages = False

    def add_message(self, msg_class, handler, *args, **kwargs):
        self._msgs.append((msg_class, handler, args, kwargs))

    def clear_messages(self):
        self._msgs = []

    def return_value(self, value):
        self._retval = value
    
    def handle_messages(self):
        exc = None
        while 1:
            msg = self._conn._read_message()
            msg_handled = False
            for (msg_class, handler, args, kwargs) in self._msgs:
                if isinstance(msg, msg_class):
                    msg_handled = True
                    retval = handler(msg, *args, **kwargs)
                    if retval:
                        # The handler returned a true value, meaning that the
                        # message loop should be aborted.
                        if exc != None:
                            raise exc
                        return retval
                    elif hasattr(self, "_retval"):
                        # The handler told us to return -- used for non-true
                        # return values
                        if exc != None:
                            raise exc
                        return self._retval
            if msg_handled:
                continue
            elif isinstance(msg, ErrorResponse):
                exc = msg.createException()
                if not self.delay_raising_exception:
                    raise exc
            elif isinstance(msg, NoticeResponse):
                self._conn.handleNoticeResponse(msg)
            elif isinstance(msg, ParameterStatus):
                self._conn.handleParameterStatus(msg)
            elif isinstance(msg, NotificationResponse):
                self._conn.handleNotificationResponse(msg)
            elif not self.ignore_unhandled_messages:
                raise InternalError("Unexpected response msg %r" % (msg))

def sync_on_error(fn):
    def _fn(self, *args, **kwargs):
        try:
            self._sock_lock.acquire()
            return fn(self, *args, **kwargs)
        except:
            self._sync()
            raise
        finally:
            self._sock_lock.release()
    return _fn

class Connection(object):
    def __init__(self, unix_sock=None, host=None, port=5432, socket_timeout=60, ssl=False):
        self._client_encoding = "ascii"
        self._integer_datetimes = False
        self._record_field_names = {}
        self._sock_buf = ""
        self._sock_buf_pos = 0
        self._send_sock_buf = []
        self._block_size = 8192
        if unix_sock == None and host != None:
            self._sock = socket.socket(socket.AF_INET, socket.SOCK_STREAM)
        elif unix_sock != None:
            if not hasattr(socket, "AF_UNIX"):
                raise InterfaceError("attempt to connect to unix socket on unsupported platform")
            self._sock = socket.socket(socket.AF_UNIX, socket.SOCK_STREAM)
        else:
            raise ProgrammingError("one of host or unix_sock must be provided")
        if unix_sock == None and host != None:
            self._sock.connect((host, port))
        elif unix_sock != None:
            self._sock.connect(unix_sock)
        if ssl:
            self._send(SSLRequest())
            self._flush()
            resp = self._sock.recv(1)
            if resp == 'S':
                self._sock = SSLWrapper(socket.ssl(self._sock))
            else:
                raise InterfaceError("server refuses SSL")
        else:
            # settimeout causes ssl failure, on windows.  Python bug 1462352.
            self._sock.settimeout(socket_timeout)
        self._state = "noauth"
        self._backend_key_data = None
        self._sock_lock = threading.Lock()

        self.NoticeReceived = MulticastDelegate()
        self.ParameterStatusReceived = MulticastDelegate()
        self.NotificationReceived = MulticastDelegate()

        self.ParameterStatusReceived += self._onParameterStatusReceived

    def verifyState(self, state):
        if self._state != state:
            raise InternalError("connection state must be %s, is %s" % (state, self._state))

    def _send(self, msg):
        assert self._sock_lock.locked()
        #print "_send(%r)" % msg
        data = msg.serialize()
        if not isinstance(data, str):
            raise TypeError("bytes data expected")
        self._send_sock_buf.append(data)
    
    def _flush(self):
        assert self._sock_lock.locked()
        self._sock.sendall("".join(self._send_sock_buf))
        del self._send_sock_buf[:]

    def _read_bytes(self, byte_count):
        retval = []
        bytes_read = 0
        while bytes_read < byte_count:
            if self._sock_buf_pos == len(self._sock_buf):
                self._sock_buf = self._sock.recv(1024)
                self._sock_buf_pos = 0
            rpos = min(len(self._sock_buf), self._sock_buf_pos + (byte_count - bytes_read))
            addt_data = self._sock_buf[self._sock_buf_pos:rpos]
            bytes_read += (rpos - self._sock_buf_pos)
            assert bytes_read <= byte_count
            self._sock_buf_pos = rpos
            retval.append(addt_data)
        return "".join(retval)

    def _read_message(self):
        assert self._sock_lock.locked()
        bytes = self._read_bytes(5)
        message_code = bytes[0]
        data_len = struct.unpack("!i", bytes[1:])[0] - 4
        bytes = self._read_bytes(data_len)
        assert len(bytes) == data_len
        msg = message_types[message_code].createFromData(bytes)
        #print "_read_message() -> %r" % msg
        return msg

    def authenticate(self, user, **kwargs):
        self.verifyState("noauth")
        self._sock_lock.acquire()
        try:
            self._send(StartupMessage(user, database=kwargs.get("database",None)))
            self._flush()
            msg = self._read_message()
            if not isinstance(msg, AuthenticationRequest):
                raise InternalError("StartupMessage was responded to with non-AuthenticationRequest msg %r" % msg)
            if not msg.ok(self, user, **kwargs):
                raise InterfaceError("authentication method %s failed" % msg.__class__.__name__)

            self._state = "auth"

            reader = MessageReader(self)
            reader.add_message(ReadyForQuery, self._ready_for_query)
            reader.add_message(BackendKeyData, self._receive_backend_key_data)
            reader.handle_messages()
        finally:
            self._sock_lock.release()

        self._cache_record_attnames()

    def _ready_for_query(self, msg):
        self._state = "ready"
        return True

    def _receive_backend_key_data(self, msg):
        self._backend_key_data = msg

    def _cache_record_attnames(self):
        parse_retval = self.parse("",
            """SELECT
                pg_type.oid, attname
            FROM
                pg_type
                INNER JOIN pg_attribute ON (attrelid = pg_type.typrelid)
            WHERE typreceive::text = 'record_recv'
            ORDER BY pg_type.oid, attnum""",
            [])
        row_desc, cmd = self.bind("tmp", "", (), parse_retval, None)
        eod, rows = self.fetch_rows("tmp", 0, row_desc)

        self._record_field_names = {}
        typoid, attnames = None, []
        for row in rows:
            new_typoid, attname = row
            if new_typoid != typoid and typoid != None:
                self._record_field_names[typoid] = attnames
                attnames = []
            typoid = new_typoid
            attnames.append(attname)
        self._record_field_names[typoid] = attnames

    @sync_on_error
    def parse(self, statement, qs, param_types):
        self.verifyState("ready")

        type_info = [types.pg_type_info(x) for x in param_types]
        param_types, param_fc = [x[0] for x in type_info], [x[1] for x in type_info] # zip(*type_info) -- fails on empty arr
        self._send(Parse(statement, qs.encode(self._client_encoding), param_types))
        self._send(DescribePreparedStatement(statement))
        self._send(Flush())
        self._flush()

        reader = MessageReader(self)

        # ParseComplete is good.
        reader.add_message(ParseComplete, lambda msg: 0)

        # Well, we don't really care -- we're going to send whatever we
        # want and let the database deal with it.  But thanks anyways!
        reader.add_message(ParameterDescription, lambda msg: 0)

        # We're not waiting for a row description.  Return something
        # destinctive to let bind know that there is no output.
        reader.add_message(NoData, lambda msg: (None, param_fc))

        # Common row description response
        reader.add_message(RowDescription, lambda msg: (msg, param_fc))

        return reader.handle_messages()

    @sync_on_error
    def bind(self, portal, statement, params, parse_data, copy_stream):
        self.verifyState("ready")

        row_desc, param_fc = parse_data
        if row_desc == None:
            # no data coming out
            output_fc = ()
        else:
            # We've got row_desc that allows us to identify what we're going to
            # get back from this statement.
            output_fc = [types.py_type_info(f, self._record_field_names) for f in row_desc.fields]
        self._send(Bind(portal, statement, param_fc, params, output_fc, client_encoding = self._client_encoding, integer_datetimes = self._integer_datetimes))
        # We need to describe the portal after bind, since the return
        # format codes will be different (hopefully, always what we
        # requested).
        self._send(DescribePortal(portal))
        self._send(Flush())
        self._flush()

        # Read responses from server...
        reader = MessageReader(self)

        # BindComplete is good -- just ignore
        reader.add_message(BindComplete, lambda msg: 0)

        # NoData in this case means we're not executing a query.  As a
        # result, we won't be fetching rows, so we'll never execute the
        # portal we just created... unless we execute it right away, which
        # we'll do.
        reader.add_message(NoData, self._bind_nodata, portal, reader, copy_stream)

        # Return the new row desc, since it will have the format types we
        # asked the server for
        reader.add_message(RowDescription, lambda msg: (msg, None))

        return reader.handle_messages()

    def _copy_in_response(self, copyin, fileobj, old_reader):
        if fileobj == None:
            raise CopyQueryWithoutStreamError()
        while True:
            data = fileobj.read(self._block_size)
            if not data:
                break
            self._send(CopyData(data))
            self._flush()
        self._send(CopyDone())
        self._send(Sync())
        self._flush()

    def _copy_out_response(self, copyout, fileobj, old_reader):
        if fileobj == None:
            raise CopyQueryWithoutStreamError()
        reader = MessageReader(self)
        reader.add_message(CopyData, self._copy_data, fileobj)
        reader.add_message(CopyDone, lambda msg: 1)
        reader.handle_messages()

    def _copy_data(self, copydata, fileobj):
        fileobj.write(copydata.data)

    def _bind_nodata(self, msg, portal, old_reader, copy_stream):
        # Bind message returned NoData, causing us to execute the command.
        self._send(Execute(portal, 0))
        self._send(Sync())
        self._flush()

        output = {}
        reader = MessageReader(self)
        reader.add_message(CopyOutResponse, self._copy_out_response, copy_stream, reader)
        reader.add_message(CopyInResponse, self._copy_in_response, copy_stream, reader)
        reader.add_message(CommandComplete, lambda msg, out: out.setdefault('msg', msg) and False, output)
        reader.add_message(ReadyForQuery, lambda msg: 1)
        reader.delay_raising_exception = True
        reader.handle_messages()

        old_reader.return_value((None, output['msg']))

    @sync_on_error
    def fetch_rows(self, portal, row_count, row_desc):
        self.verifyState("ready")

        self._send(Execute(portal, row_count))
        self._send(Flush())
        self._flush()
        rows = []

        reader = MessageReader(self)
        reader.add_message(DataRow, self._fetch_datarow, rows, row_desc)
        reader.add_message(PortalSuspended, lambda msg: 1)
        reader.add_message(CommandComplete, self._fetch_commandcomplete, portal)
        retval = reader.handle_messages()

        # retval = 2 when command complete, indicating that we've hit the
        # end of the available data for this command
        return (retval == 2), rows

    def _fetch_datarow(self, msg, rows, row_desc):
        rows.append(
            [
                types.py_value(
                    msg.fields[i],
                    row_desc.fields[i],
                    client_encoding=self._client_encoding,
                    integer_datetimes=self._integer_datetimes,
                    record_field_names=self._record_field_names
                )
                for i in range(len(msg.fields))
            ]
        )

    def _fetch_commandcomplete(self, msg, portal):
        self._send(ClosePortal(portal))
        self._send(Sync())
        self._flush()

        reader = MessageReader(self)
        reader.add_message(ReadyForQuery, self._fetch_commandcomplete_rfq)
        reader.add_message(CloseComplete, lambda msg: False)
        reader.handle_messages()

        return 2  # signal end-of-data

    def _fetch_commandcomplete_rfq(self, msg):
        self._state = "ready"
        return True

    # Send a Sync message, then read and discard all messages until we
    # receive a ReadyForQuery message.
    def _sync(self):
        # it is assumed _sync is called from sync_on_error, which holds
        # a _sock_lock throughout the call
        self._send(Sync())
        self._flush()
        reader = MessageReader(self)
        reader.ignore_unhandled_messages = True
        reader.add_message(ReadyForQuery, lambda msg: True)
        reader.handle_messages()

    def close_statement(self, statement):
        if self._state == "closed":
            return
        self.verifyState("ready")
        self._sock_lock.acquire()
        try:
            self._send(ClosePreparedStatement(statement))
            self._send(Sync())
            self._flush()

            reader = MessageReader(self)
            reader.add_message(CloseComplete, lambda msg: 0)
            reader.add_message(ReadyForQuery, lambda msg: 1)
            reader.handle_messages()
        finally:
            self._sock_lock.release()

    def close_portal(self, portal):
        if self._state == "closed":
            return
        self.verifyState("ready")
        self._sock_lock.acquire()
        try:
            self._send(ClosePortal(portal))
            self._send(Sync())
            self._flush()

            reader = MessageReader(self)
            reader.add_message(CloseComplete, lambda msg: 0)
            reader.add_message(ReadyForQuery, lambda msg: 1)
            reader.handle_messages()
        finally:
            self._sock_lock.release()

    def close(self):
        self._sock_lock.acquire()
        try:
            self._send(Terminate())
            self._flush()
            self._sock.close()
            self._state = "closed"
        finally:
            self._sock_lock.release()

    def _onParameterStatusReceived(self, msg):
        if msg.key == "client_encoding":
            self._client_encoding = msg.value
        elif msg.key == "integer_datetimes":
            self._integer_datetimes = (msg.value == "on")

    def handleNoticeResponse(self, msg):
        self.NoticeReceived(msg)

    def handleParameterStatus(self, msg):
        self.ParameterStatusReceived(msg)

    def handleNotificationResponse(self, msg):
        self.NotificationReceived(msg)

    def fileno(self):
        # This should be safe to do without a lock
        return self._sock.fileno()
    
    def isready(self):
        self._sock_lock.acquire()
        try:
            rlst, _wlst, _xlst = select.select([self], [], [], 0)
            if not rlst:
                return False
                
            self._sync()
            return True
        finally:
            self._sock_lock.release()

message_types = {
    "N": NoticeResponse,
    "R": AuthenticationRequest,
    "S": ParameterStatus,
    "K": BackendKeyData,
    "Z": ReadyForQuery,
    "T": RowDescription,
    "E": ErrorResponse,
    "D": DataRow,
    "C": CommandComplete,
    "1": ParseComplete,
    "2": BindComplete,
    "3": CloseComplete,
    "s": PortalSuspended,
    "n": NoData,
    "t": ParameterDescription,
    "A": NotificationResponse,
    "c": CopyDone,
    "d": CopyData,
    "G": CopyInResponse,
    "H": CopyOutResponse,
    }

>>>>>>> 20b09b92
<|MERGE_RESOLUTION|>--- conflicted
+++ resolved
@@ -1,2664 +1,1332 @@
-<<<<<<< HEAD
-# vim: sw=4:expandtab:foldmethod=marker
-#
-# Copyright (c) 2007-2009, Mathieu Fenniak
-# All rights reserved.
-#
-# Redistribution and use in source and binary forms, with or without
-# modification, are permitted provided that the following conditions are
-# met:
-#
-# * Redistributions of source code must retain the above copyright notice,
-# this list of conditions and the following disclaimer.
-# * Redistributions in binary form must reproduce the above copyright notice,
-# this list of conditions and the following disclaimer in the documentation
-# and/or other materials provided with the distribution.
-# * The name of the author may not be used to endorse or promote products
-# derived from this software without specific prior written permission.
-#
-# THIS SOFTWARE IS PROVIDED BY THE COPYRIGHT HOLDERS AND CONTRIBUTORS "AS IS"
-# AND ANY EXPRESS OR IMPLIED WARRANTIES, INCLUDING, BUT NOT LIMITED TO, THE
-# IMPLIED WARRANTIES OF MERCHANTABILITY AND FITNESS FOR A PARTICULAR PURPOSE
-# ARE DISCLAIMED. IN NO EVENT SHALL THE COPYRIGHT OWNER OR CONTRIBUTORS BE
-# LIABLE FOR ANY DIRECT, INDIRECT, INCIDENTAL, SPECIAL, EXEMPLARY, OR
-# CONSEQUENTIAL DAMAGES (INCLUDING, BUT NOT LIMITED TO, PROCUREMENT OF
-# SUBSTITUTE GOODS OR SERVICES; LOSS OF USE, DATA, OR PROFITS; OR BUSINESS
-# INTERRUPTION) HOWEVER CAUSED AND ON ANY THEORY OF LIABILITY, WHETHER IN
-# CONTRACT, STRICT LIABILITY, OR TORT (INCLUDING NEGLIGENCE OR OTHERWISE)
-# ARISING IN ANY WAY OUT OF THE USE OF THIS SOFTWARE, EVEN IF ADVISED OF THE
-# POSSIBILITY OF SUCH DAMAGE.
-
-__author__ = "Mathieu Fenniak"
-
-import socket
-import select
-import threading
-import struct
-import hashlib
-from io import BytesIO
-
-from .errors import *
-from .util import MulticastDelegate
-from . import types
-
-##
-# An SSLRequest message.  To initiate an SSL-encrypted connection, an
-# SSLRequest message is used rather than a {@link StartupMessage
-# StartupMessage}.  A StartupMessage is still sent, but only after SSL
-# negotiation (if accepted).
-# <p>
-# Stability: This is an internal class.  No stability guarantee is made.
-class SSLRequest(object):
-    def __init__(self):
-        pass
-
-    # Int32(8) - Message length, including self.<br>
-    # Int32(80877103) - The SSL request code.<br>
-    def serialize(self):
-        return struct.pack("!ii", 8, 80877103)
-
-
-##
-# A StartupMessage message.  Begins a DB session, identifying the user to be
-# authenticated as and the database to connect to.
-# <p>
-# Stability: This is an internal class.  No stability guarantee is made.
-class StartupMessage(object):
-    def __init__(self, user, database=None):
-        self.user = user
-        self.database = database
-
-    # Int32 - Message length, including self.
-    # Int32(196608) - Protocol version number.  Version 3.0.
-    # Any number of key/value pairs, terminated by a zero byte:
-    #   String - A parameter name (user, database, or options)
-    #   String - Parameter value
-    def serialize(self):
-        protocol = 196608
-        val = bytearray()
-        val.extend(struct.pack("!i", protocol))
-        val.extend(b"user\x00")
-        val.extend(self.user.encode("ascii"))
-        val.append(0)
-        if self.database:
-            val.extend(b"database\x00")
-            val.extend(self.database.encode("ascii"))
-            val.append(0)
-        val.append(0)
-        val = struct.pack("!i", len(val) + 4) + val
-        return val
-
-
-##
-# Parse message.  Creates a prepared statement in the DB session.
-# <p>
-# Stability: This is an internal class.  No stability guarantee is made.
-#
-# @param ps         Name of the prepared statement to create.
-# @param qs         Query string.
-# @param type_oids  An iterable that contains the PostgreSQL type OIDs for
-#                   parameters in the query string.
-class Parse(object):
-    def __init__(self, ps, qs, type_oids):
-        self.ps = ps
-        self.qs = qs
-        self.type_oids = type_oids
-
-    def __repr__(self):
-        return "<Parse ps=%r qs=%r>" % (self.ps, self.qs)
-
-    # Byte1('P') - Identifies the message as a Parse command.
-    # Int32 -   Message length, including self.
-    # String -  Prepared statement name.  An empty string selects the unnamed
-    #           prepared statement.
-    # String -  The query string.
-    # Int16 -   Number of parameter data types specified (can be zero).
-    # For each parameter:
-    #   Int32 - The OID of the parameter data type.
-    def serialize(self):
-        val = bytearray()
-        val.extend(self.ps.encode("ascii"))
-        val.append(0)
-        val.extend(self.qs.encode("ascii"))
-        val.append(0)
-        val.extend(struct.pack("!h", len(self.type_oids)))
-        for oid in self.type_oids:
-            # Parse message doesn't seem to handle the -1 type_oid for NULL
-            # values that other messages handle.  So we'll provide type_oid 705,
-            # the PG "unknown" type.
-            if oid == -1: oid = 705
-            val.extend(struct.pack("!i", oid))
-        val[0:0] = struct.pack("!i", len(val) + 4)
-        val[0:0] = b"P"
-        return val
-
-
-##
-# Bind message.  Readies a prepared statement for execution.
-# <p>
-# Stability: This is an internal class.  No stability guarantee is made.
-#
-# @param portal     Name of the destination portal.
-# @param ps         Name of the source prepared statement.
-# @param in_fc      An iterable containing the format codes for input
-#                   parameters.  0 = Text, 1 = Binary.
-# @param params     The parameters.
-# @param out_fc     An iterable containing the format codes for output
-#                   parameters.  0 = Text, 1 = Binary.
-# @param kwargs     Additional arguments to pass to the type conversion
-#                   methods.
-class Bind(object):
-    def __init__(self, portal, ps, in_fc, params, out_fc, **kwargs):
-        self.portal = portal
-        self.ps = ps
-        self.in_fc = in_fc
-        self.params = []
-        for i in range(len(params)):
-            if len(self.in_fc) == 0:
-                fc = 0
-            elif len(self.in_fc) == 1:
-                fc = self.in_fc[0]
-            else:
-                fc = self.in_fc[i]
-            value = types.pg_value(params[i], fc, **kwargs)
-            if value != None and not isinstance(value, bytes):
-                raise InternalError("converting value %r to pgsql value returned non-bytes" % params[i])
-            self.params.append(value)
-        self.out_fc = out_fc
-
-    def __repr__(self):
-        return "<Bind p=%r s=%r>" % (self.portal, self.ps)
-
-    # Byte1('B') - Identifies the Bind command.
-    # Int32 - Message length, including self.
-    # String - Name of the destination portal.
-    # String - Name of the source prepared statement.
-    # Int16 - Number of parameter format codes.
-    # For each parameter format code:
-    #   Int16 - The parameter format code.
-    # Int16 - Number of parameter values.
-    # For each parameter value:
-    #   Int32 - The length of the parameter value, in bytes, not including this
-    #           this length.  -1 indicates a NULL parameter value, in which no
-    #           value bytes follow.
-    #   Byte[n] - Value of the parameter.
-    # Int16 - The number of result-column format codes.
-    # For each result-column format code:
-    #   Int16 - The format code.
-    def serialize(self):
-        retval = BytesIO()
-        retval.write(self.portal.encode("ascii") + b"\x00")
-        retval.write(self.ps.encode("ascii") + b"\x00")
-        retval.write(struct.pack("!h", len(self.in_fc)))
-        for fc in self.in_fc:
-            retval.write(struct.pack("!h", fc))
-        retval.write(struct.pack("!h", len(self.params)))
-        for param in self.params:
-            if param == None:
-                # special case, NULL value
-                retval.write(struct.pack("!i", -1))
-            else:
-                retval.write(struct.pack("!i", len(param)))
-                retval.write(param)
-        retval.write(struct.pack("!h", len(self.out_fc)))
-        for fc in self.out_fc:
-            retval.write(struct.pack("!h", fc))
-        val = retval.getvalue()
-        val = struct.pack("!i", len(val) + 4) + val
-        val = b"B" + val
-        return val
-
-
-##
-# A Close message, used for closing prepared statements and portals.
-# <p>
-# Stability: This is an internal class.  No stability guarantee is made.
-#
-# @param typ    'S' for prepared statement, 'P' for portal.
-# @param name   The name of the item to close.
-class Close(object):
-    def __init__(self, typ, name):
-        if len(typ) != 1:
-            raise InternalError("Close typ must be 1 char")
-        self.typ = typ
-        self.name = name
-
-    # Byte1('C') - Identifies the message as a close command.
-    # Int32 - Message length, including self.
-    # Byte1 - 'S' for prepared statement, 'P' for portal.
-    # String - The name of the item to close.
-    def serialize(self):
-        val = self.typ + self.name.encode("ascii") + b"\x00"
-        val = struct.pack("!i", len(val) + 4) + val
-        val = b"C" + val
-        return val
-
-
-##
-# A specialized Close message for a portal.
-# <p>
-# Stability: This is an internal class.  No stability guarantee is made.
-class ClosePortal(Close):
-    def __init__(self, name):
-        Close.__init__(self, b"P", name)
-
-
-##
-# A specialized Close message for a prepared statement.
-# <p>
-# Stability: This is an internal class.  No stability guarantee is made.
-class ClosePreparedStatement(Close):
-    def __init__(self, name):
-        Close.__init__(self, b"S", name)
-
-
-##
-# A Describe message, used for obtaining information on prepared statements
-# and portals.
-# <p>
-# Stability: This is an internal class.  No stability guarantee is made.
-#
-# @param typ    'S' for prepared statement, 'P' for portal.
-# @param name   The name of the item to close.
-class Describe(object):
-    def __init__(self, typ, name):
-        if len(typ) != 1:
-            raise InternalError("Describe typ must be 1 char")
-        self.typ = typ
-        self.name = name
-
-    # Byte1('D') - Identifies the message as a describe command.
-    # Int32 - Message length, including self.
-    # Byte1 - 'S' for prepared statement, 'P' for portal.
-    # String - The name of the item to close.
-    def serialize(self):
-        val = bytearray()
-        val.extend(self.typ)
-        val.extend(self.name.encode("ascii"))
-        val.append(0)
-        val[0:0] = struct.pack("!i", len(val) + 4)
-        val[0:0] = b"D"
-        return val
-
-
-##
-# A specialized Describe message for a portal.
-# <p>
-# Stability: This is an internal class.  No stability guarantee is made.
-class DescribePortal(Describe):
-    def __init__(self, name):
-        Describe.__init__(self, b"P", name)
-
-    def __repr__(self):
-        return "<DescribePortal %r>" % (self.name)
-
-
-##
-# A specialized Describe message for a prepared statement.
-# <p>
-# Stability: This is an internal class.  No stability guarantee is made.
-class DescribePreparedStatement(Describe):
-    def __init__(self, name):
-        Describe.__init__(self, b"S", name)
-
-    def __repr__(self):
-        return "<DescribePreparedStatement %r>" % (self.name)
-
-
-##
-# A Flush message forces the backend to deliver any data pending in its
-# output buffers.
-# <p>
-# Stability: This is an internal class.  No stability guarantee is made.
-class Flush(object):
-    # Byte1('H') - Identifies the message as a flush command.
-    # Int32(4) - Length of message, including self.
-    def serialize(self):
-        return b'H\x00\x00\x00\x04'
-
-    def __repr__(self):
-        return "<Flush>"
-
-##
-# Causes the backend to close the current transaction (if not in a BEGIN/COMMIT
-# block), and issue ReadyForQuery.
-# <p>
-# Stability: This is an internal class.  No stability guarantee is made.
-class Sync(object):
-    # Byte1('S') - Identifies the message as a sync command.
-    # Int32(4) - Length of message, including self.
-    def serialize(self):
-        return b'S\x00\x00\x00\x04'
-
-    def __repr__(self):
-        return "<Sync>"
-
-
-##
-# Transmits a password.
-# <p>
-# Stability: This is an internal class.  No stability guarantee is made.
-class PasswordMessage(object):
-    def __init__(self, pwd):
-        self.pwd = pwd
-
-    # Byte1('p') - Identifies the message as a password message.
-    # Int32 - Message length including self.
-    # String - The password.  Password may be encrypted.
-    def serialize(self):
-        val = bytearray()
-        val.extend(self.pwd)
-        val.append(0)
-        val[0:0] = struct.pack("!i", len(val) + 4)
-        val[0:0] = b"p"
-        return val
-
-
-##
-# Requests that the backend execute a portal and retrieve any number of rows.
-# <p>
-# Stability: This is an internal class.  No stability guarantee is made.
-# @param row_count  The number of rows to return.  Can be zero to indicate the
-#                   backend should return all rows. If the portal represents a
-#                   query that does not return rows, no rows will be returned
-#                   no matter what the row_count.
-class Execute(object):
-    def __init__(self, portal, row_count):
-        self.portal = portal
-        self.row_count = row_count
-
-    # Byte1('E') - Identifies the message as an execute message.
-    # Int32 -   Message length, including self.
-    # String -  The name of the portal to execute.
-    # Int32 -   Maximum number of rows to return, if portal contains a query that
-    #           returns rows.  0 = no limit.
-    def serialize(self):
-        val = bytearray()
-        val.extend(self.portal.encode("ascii"))
-        val.append(0)
-        val.extend(struct.pack("!i", self.row_count))
-        val[0:0] = struct.pack("!i", len(val) + 4)
-        val[0:0] = b"E"
-        return val
-
-
-##
-# Informs the backend that the connection is being closed.
-# <p>
-# Stability: This is an internal class.  No stability guarantee is made.
-class Terminate(object):
-    def __init__(self):
-        pass
-
-    # Byte1('X') - Identifies the message as a terminate message.
-    # Int32(4) - Message length, including self.
-    def serialize(self):
-        return b'X\x00\x00\x00\x04'
-
-##
-# Base class of all Authentication[*] messages.
-# <p>
-# Stability: This is an internal class.  No stability guarantee is made.
-class AuthenticationRequest(object):
-    def __init__(self, data):
-        pass
-
-    # Byte1('R') - Identifies the message as an authentication request.
-    # Int32(8) - Message length, including self.
-    # Int32 -   An authentication code that represents different
-    #           authentication messages:
-    #               0 = AuthenticationOk
-    #               5 = MD5 pwd
-    #               2 = Kerberos v5 (not supported by pg8000)
-    #               3 = Cleartext pwd (not supported by pg8000)
-    #               4 = crypt() pwd (not supported by pg8000)
-    #               6 = SCM credential (not supported by pg8000)
-    #               7 = GSSAPI (not supported by pg8000)
-    #               8 = GSSAPI data (not supported by pg8000)
-    #               9 = SSPI (not supported by pg8000)
-    # Some authentication messages have additional data following the
-    # authentication code.  That data is documented in the appropriate class.
-    def createFromData(data):
-        ident = struct.unpack("!i", data[:4])[0]
-        klass = authentication_codes.get(ident, None)
-        if klass != None:
-            return klass(data[4:])
-        else:
-            raise NotSupportedError("authentication method %r not supported" % (ident,))
-    createFromData = staticmethod(createFromData)
-
-    def ok(self, conn, user, **kwargs):
-        raise InternalError("ok method should be overridden on AuthenticationRequest instance")
-
-##
-# A message representing that the backend accepting the provided username
-# without any challenge.
-# <p>
-# Stability: This is an internal class.  No stability guarantee is made.
-class AuthenticationOk(AuthenticationRequest):
-    def ok(self, conn, user, **kwargs):
-        return True
-
-
-##
-# A message representing the backend requesting an MD5 hashed password
-# response.  The response will be sent as md5(md5(pwd + login) + salt).
-# <p>
-# Stability: This is an internal class.  No stability guarantee is made.
-class AuthenticationMD5Password(AuthenticationRequest):
-    # Additional message data:
-    #  Byte4 - Hash salt.
-    def __init__(self, data):
-        self.salt = b"".join(struct.unpack("4c", data))
-
-    def ok(self, conn, user, password=None, **kwargs):
-        if password == None:
-            raise InterfaceError("server requesting MD5 password authentication, but no password was provided")
-        pwd = b"md5" + hashlib.md5(hashlib.md5(password.encode("ascii") + user.encode("ascii")).hexdigest().encode("ascii") + self.salt).hexdigest().encode("ascii")
-        conn._send(PasswordMessage(pwd))
-        conn._flush()
-
-        reader = MessageReader(conn)
-        reader.add_message(AuthenticationRequest, lambda msg, reader: reader.return_value(msg.ok(conn, user)), reader)
-        reader.add_message(ErrorResponse, self._ok_error)
-        return reader.handle_messages()
-
-    def _ok_error(self, msg):
-        if msg.code == "28000":
-            raise InterfaceError("md5 password authentication failed")
-        else:
-            raise msg.createException()
-
-authentication_codes = {
-    0: AuthenticationOk,
-    5: AuthenticationMD5Password,
-}
-
-
-##
-# ParameterStatus message sent from backend, used to inform the frotnend of
-# runtime configuration parameter changes.
-# <p>
-# Stability: This is an internal class.  No stability guarantee is made.
-class ParameterStatus(object):
-    def __init__(self, key, value):
-        self.key = key
-        self.value = value
-
-    # Byte1('S') - Identifies ParameterStatus
-    # Int32 - Message length, including self.
-    # String - Runtime parameter name.
-    # String - Runtime parameter value.
-    def createFromData(data):
-        key = data[:data.find(b"\x00")]
-        value = data[data.find(b"\x00")+1:-1]
-        return ParameterStatus(key, value)
-    createFromData = staticmethod(createFromData)
-
-
-##
-# BackendKeyData message sent from backend.  Contains a connection's process
-# ID and a secret key.  Can be used to terminate the connection's current
-# actions, such as a long running query.  Not supported by pg8000 yet.
-# <p>
-# Stability: This is an internal class.  No stability guarantee is made.
-class BackendKeyData(object):
-    def __init__(self, process_id, secret_key):
-        self.process_id = process_id
-        self.secret_key = secret_key
-
-    # Byte1('K') - Identifier.
-    # Int32(12) - Message length, including self.
-    # Int32 - Process ID.
-    # Int32 - Secret key.
-    def createFromData(data):
-        process_id, secret_key = struct.unpack("!2i", data)
-        return BackendKeyData(process_id, secret_key)
-    createFromData = staticmethod(createFromData)
-
-
-##
-# Message representing a query with no data.
-# <p>
-# Stability: This is an internal class.  No stability guarantee is made.
-class NoData(object):
-    # Byte1('n') - Identifier.
-    # Int32(4) - Message length, including self.
-    def createFromData(data):
-        return NoData()
-    createFromData = staticmethod(createFromData)
-
-
-##
-# Message representing a successful Parse.
-# <p>
-# Stability: This is an internal class.  No stability guarantee is made.
-class ParseComplete(object):
-    # Byte1('1') - Identifier.
-    # Int32(4) - Message length, including self.
-    def createFromData(data):
-        return ParseComplete()
-    createFromData = staticmethod(createFromData)
-
-
-##
-# Message representing a successful Bind.
-# <p>
-# Stability: This is an internal class.  No stability guarantee is made.
-class BindComplete(object):
-    # Byte1('2') - Identifier.
-    # Int32(4) - Message length, including self.
-    def createFromData(data):
-        return BindComplete()
-    createFromData = staticmethod(createFromData)
-
-
-##
-# Message representing a successful Close.
-# <p>
-# Stability: This is an internal class.  No stability guarantee is made.
-class CloseComplete(object):
-    # Byte1('3') - Identifier.
-    # Int32(4) - Message length, including self.
-    def createFromData(data):
-        return CloseComplete()
-    createFromData = staticmethod(createFromData)
-
-
-##
-# Message representing data from an Execute has been received, but more data
-# exists in the portal.
-# <p>
-# Stability: This is an internal class.  No stability guarantee is made.
-class PortalSuspended(object):
-    # Byte1('s') - Identifier.
-    # Int32(4) - Message length, including self.
-    def createFromData(data):
-        return PortalSuspended()
-    createFromData = staticmethod(createFromData)
-
-
-##
-# Message representing the backend is ready to process a new query.
-# <p>
-# Stability: This is an internal class.  No stability guarantee is made.
-class ReadyForQuery(object):
-    def __init__(self, status):
-        self._status = status
-
-    ##
-    # I = Idle, T = Idle in Transaction, E = idle in failed transaction.
-    status = property(lambda self: self._status)
-
-    def __repr__(self):
-        return "<ReadyForQuery %s>" % \
-                {b"I": "Idle", b"T": "Idle in Transaction", b"E": "Idle in Failed Transaction"}[self.status]
-
-    # Byte1('Z') - Identifier.
-    # Int32(5) - Message length, including self.
-    # Byte1 -   Status indicator.
-    def createFromData(data):
-        return ReadyForQuery(data)
-    createFromData = staticmethod(createFromData)
-
-
-##
-# Represents a notice sent from the server.  This is not the same as a
-# notification.  A notice is just additional information about a query, such
-# as a notice that a primary key has automatically been created for a table.
-# <p>
-# A NoticeResponse instance will have properties containing the data sent
-# from the server:
-# <ul>
-# <li>severity -- "ERROR", "FATAL', "PANIC", "WARNING", "NOTICE", "DEBUG",
-# "INFO", or "LOG".  Always present.</li>
-# <li>code -- the SQLSTATE code for the error.  See Appendix A of the
-# PostgreSQL documentation for specific error codes.  Always present.</li>
-# <li>msg -- human-readable error message.  Always present.</li>
-# <li>detail -- Optional additional information.</li>
-# <li>hint -- Optional suggestion about what to do about the issue.</li>
-# <li>position -- Optional index into the query string.</li>
-# <li>where -- Optional context.</li>
-# <li>file -- Source-code file.</li>
-# <li>line -- Source-code line.</li>
-# <li>routine -- Source-code routine.</li>
-# </ul>
-# <p>
-# Stability: Added in pg8000 v1.03.  Required properties severity, code, and
-# msg are guaranteed for v1.xx.  Other properties should be checked with
-# hasattr before accessing.
-class NoticeResponse(object):
-    responseKeys = {
-        b"S": "severity",  # always present
-        b"C": "code",      # always present
-        b"M": "msg",       # always present
-        b"D": "detail",
-        b"H": "hint",
-        b"P": "position",
-        b"p": "_position",
-        b"q": "_query",
-        b"W": "where",
-        b"F": "file",
-        b"L": "line",
-        b"R": "routine",
-    }
-
-    def __init__(self, **kwargs):
-        for arg, value in list(kwargs.items()):
-            setattr(self, arg, value)
-
-    def __repr__(self):
-        return "<NoticeResponse %s %s %r>" % (self.severity, self.code, self.msg)
-
-    def dataIntoDict(data):
-        retval = {}
-        for s in data.split(b"\x00"):
-            if not s: continue
-            key, value = s[0:1], s[1:]
-            key = NoticeResponse.responseKeys.get(key, key)
-            retval[key] = value
-        return retval
-    dataIntoDict = staticmethod(dataIntoDict)
-
-    # Byte1('N') - Identifier
-    # Int32 - Message length
-    # Any number of these, followed by a zero byte:
-    #   Byte1 - code identifying the field type (see responseKeys)
-    #   String - field value
-    def createFromData(data):
-        return NoticeResponse(**NoticeResponse.dataIntoDict(data))
-    createFromData = staticmethod(createFromData)
-
-
-##
-# A message sent in case of a server-side error.  Contains the same properties
-# that {@link NoticeResponse NoticeResponse} contains.
-# <p>
-# Stability: Added in pg8000 v1.03.  Required properties severity, code, and
-# msg are guaranteed for v1.xx.  Other properties should be checked with
-# hasattr before accessing.
-class ErrorResponse(object):
-    def __init__(self, **kwargs):
-        for arg, value in list(kwargs.items()):
-            setattr(self, arg, value)
-
-    def __repr__(self):
-        return "<ErrorResponse %s %s %r>" % (self.severity, self.code, self.msg)
-
-    def createException(self):
-        return ProgrammingError(self.severity, self.code, self.msg)
-
-    def createFromData(data):
-        return ErrorResponse(**NoticeResponse.dataIntoDict(data))
-    createFromData = staticmethod(createFromData)
-
-
-##
-# A message sent if this connection receives a NOTIFY that it was LISTENing for.
-# <p>
-# Stability: Added in pg8000 v1.03.  When limited to accessing properties from
-# a notification event dispatch, stability is guaranteed for v1.xx.
-class NotificationResponse(object):
-    def __init__(self, backend_pid, condition, additional_info):
-        self._backend_pid = backend_pid
-        self._condition = condition
-        self._additional_info = additional_info
-
-    ##
-    # An integer representing the process ID of the backend that triggered
-    # the NOTIFY.
-    # <p>
-    # Stability: Added in pg8000 v1.03, stability guaranteed for v1.xx.
-    backend_pid = property(lambda self: self._backend_pid)
-
-    ##
-    # The name of the notification fired.
-    # <p>
-    # Stability: Added in pg8000 v1.03, stability guaranteed for v1.xx.
-    condition = property(lambda self: self._condition)
-
-    ##
-    # Currently unspecified by the PostgreSQL documentation as of v8.3.1.
-    # <p>
-    # Stability: Added in pg8000 v1.03, stability guaranteed for v1.xx.
-    additional_info = property(lambda self: self._additional_info)
-
-    def __repr__(self):
-        return "<NotificationResponse %s %s %r>" % (self.backend_pid, self.condition, self.additional_info)
-
-    def createFromData(data):
-        backend_pid = struct.unpack("!i", data[:4])[0]
-        data = data[4:]
-        null = data.find(b"\x00")
-        condition = data[:null].decode("ascii")
-        data = data[null+1:]
-        null = data.find(b"\x00")
-        additional_info = data[:null]
-        return NotificationResponse(backend_pid, condition, additional_info)
-    createFromData = staticmethod(createFromData)
-
-
-class ParameterDescription(object):
-    def __init__(self, type_oids):
-        self.type_oids = type_oids
-    def createFromData(data):
-        count = struct.unpack("!h", data[:2])[0]
-        type_oids = struct.unpack("!" + "i"*count, data[2:])
-        return ParameterDescription(type_oids)
-    createFromData = staticmethod(createFromData)
-
-
-class RowDescription(object):
-    def __init__(self, fields):
-        self.fields = fields
-
-    def createFromData(data):
-        count = struct.unpack("!h", data[:2])[0]
-        data = data[2:]
-        fields = []
-        for i in range(count):
-            null = data.find(b"\x00")
-            field = {"name": data[:null]}
-            data = data[null+1:]
-            field["table_oid"], field["column_attrnum"], field["type_oid"], field["type_size"], field["type_modifier"], field["format"] = struct.unpack("!ihihih", data[:18])
-            data = data[18:]
-            fields.append(field)
-        return RowDescription(fields)
-    createFromData = staticmethod(createFromData)
-
-class CommandComplete(object):
-    def __init__(self, command, rows=None, oid=None):
-        self.command = command
-        self.rows = rows
-        self.oid = oid
-
-    def createFromData(data):
-        values = data[:-1].split(b" ")
-        args = {}
-        args['command'] = values[0]
-        if args['command'] in (b"INSERT", b"DELETE", b"UPDATE", b"MOVE", b"FETCH", b"COPY"):
-            args['rows'] = int(values[-1])
-            if args['command'] == "INSERT":
-                args['oid'] = int(values[1])
-        else:
-            args['command'] = data[:-1]
-        return CommandComplete(**args)
-    createFromData = staticmethod(createFromData)
-
-
-class DataRow(object):
-    def __init__(self, fields):
-        self.fields = fields
-
-    def createFromData(data):
-        count = struct.unpack("!h", data[:2])[0]
-        data = data[2:]
-        fields = []
-        for i in range(count):
-            val_len = struct.unpack("!i", data[:4])[0]
-            data = data[4:]
-            if val_len == -1:
-                fields.append(None)
-            else:
-                fields.append(data[:val_len])
-                data = data[val_len:]
-        return DataRow(fields)
-    createFromData = staticmethod(createFromData)
-
-
-class CopyData(object):
-    # "d": CopyData,
-    def __init__(self, data):
-        self.data = data
-
-    def createFromData(data):
-        return CopyData(data)
-    createFromData = staticmethod(createFromData)
-    
-    def serialize(self):
-        return b'd' + struct.pack('!i', len(self.data) + 4) + self.data
-
-
-class CopyDone(object):
-    # Byte1('c') - Identifier.
-    # Int32(4) - Message length, including self.
-
-    def createFromData(data):
-        return CopyDone()
-
-    createFromData = staticmethod(createFromData)
-    
-    def serialize(self):
-        return b'c\x00\x00\x00\x04'
-
-class CopyOutResponse(object):
-    # Byte1('H')
-    # Int32(4) - Length of message contents in bytes, including self.
-    # Int8(1) - 0 textual, 1 binary
-    # Int16(2) - Number of columns
-    # Int16(N) - Format codes for each column (0 text, 1 binary)
-
-    def __init__(self, is_binary, column_formats):
-        self.is_binary = is_binary
-        self.column_formats = column_formats
-    
-    def createFromData(data):
-        is_binary, num_cols = struct.unpack('!bh', data[:3])
-        column_formats = struct.unpack('!' + ('h' * num_cols), data[3:])
-        return CopyOutResponse(is_binary, column_formats)
-
-    createFromData = staticmethod(createFromData)
-
-
-class CopyInResponse(object):
-    # Byte1('G')
-    # Otherwise the same as CopyOutResponse
-    
-    def __init__(self, is_binary, column_formats):
-        self.is_binary = is_binary
-        self.column_formats = column_formats
-    
-    def createFromData(data):
-        is_binary, num_cols = struct.unpack('!bh', data[:3])
-        column_formats = struct.unpack('!' + ('h' * num_cols), data[3:])
-        return CopyInResponse(is_binary, column_formats)
-
-    createFromData = staticmethod(createFromData)
-
-class SSLWrapper(object):
-    def __init__(self, sslobj):
-        self.sslobj = sslobj
-    def send(self, data):
-        self.sslobj.write(data)
-    def recv(self, num):
-        return self.sslobj.read(num)
-
-
-class MessageReader(object):
-    def __init__(self, connection):
-        self._conn = connection
-        self._msgs = []
-
-        # If true, raise exception from an ErrorResponse after messages are
-        # processed.  This can be used to leave the connection in a usable
-        # state after an error response, rather than having unconsumed
-        # messages that won't be understood in another context.
-        self.delay_raising_exception = False
-
-        self.ignore_unhandled_messages = False
-
-    def add_message(self, msg_class, handler, *args, **kwargs):
-        self._msgs.append((msg_class, handler, args, kwargs))
-
-    def clear_messages(self):
-        self._msgs = []
-
-    def return_value(self, value):
-        self._retval = value
-    
-    def handle_messages(self):
-        exc = None
-        while 1:
-            msg = self._conn._read_message()
-            msg_handled = False
-            for (msg_class, handler, args, kwargs) in self._msgs:
-                if isinstance(msg, msg_class):
-                    msg_handled = True
-                    retval = handler(msg, *args, **kwargs)
-                    if retval:
-                        # The handler returned a true value, meaning that the
-                        # message loop should be aborted.
-                        if exc != None:
-                            raise exc
-                        return retval
-                    elif hasattr(self, "_retval"):
-                        # The handler told us to return -- used for non-true
-                        # return values
-                        if exc != None:
-                            raise exc
-                        return self._retval
-            if msg_handled:
-                continue
-            elif isinstance(msg, ErrorResponse):
-                exc = msg.createException()
-                if not self.delay_raising_exception:
-                    raise exc
-            elif isinstance(msg, NoticeResponse):
-                self._conn.handleNoticeResponse(msg)
-            elif isinstance(msg, ParameterStatus):
-                self._conn.handleParameterStatus(msg)
-            elif isinstance(msg, NotificationResponse):
-                self._conn.handleNotificationResponse(msg)
-            elif not self.ignore_unhandled_messages:
-                raise InternalError("Unexpected response msg %r" % (msg))
-
-def sync_on_error(fn):
-    def _fn(self, *args, **kwargs):
-        with self._sock_lock:
-            try:
-                return fn(self, *args, **kwargs)
-            except:
-                try:
-                    self._sync()
-                finally:
-                    raise
-    return _fn
-
-class Connection(object):
-    def __init__(self, unix_sock=None, host=None, port=5432, socket_timeout=60, ssl=False):
-        self._client_encoding = "ascii"
-        self._integer_datetimes = False
-        self._record_field_names = {}
-        self._block_size = 8192
-        if unix_sock == None and host != None:
-            self._sock = socket.socket(socket.AF_INET, socket.SOCK_STREAM)
-        elif unix_sock != None:
-            if not hasattr(socket, "AF_UNIX"):
-                raise InterfaceError("attempt to connect to unix socket on unsupported platform")
-            self._sock = socket.socket(socket.AF_UNIX, socket.SOCK_STREAM)
-        else:
-            raise ProgrammingError("one of host or unix_sock must be provided")
-        if unix_sock == None and host != None:
-            self._sock.connect((host, port))
-        elif unix_sock != None:
-            self._sock.connect(unix_sock)
-        if ssl:
-            self._send(SSLRequest())
-            self._flush()
-            resp = self._sock.recv(1)
-            if resp == b'S':
-                self._sock = SSLWrapper(socket.ssl(self._sock))
-            else:
-                raise InterfaceError("server refuses SSL")
-        else:
-            # settimeout causes ssl failure, on windows.  Python bug 1462352.
-            self._sock.settimeout(socket_timeout)
-
-        self._sock = self._sock.makefile(mode="rwb", buffering=1024)
-        self._state = "noauth"
-        self._backend_key_data = None
-        self._sock_lock = threading.Lock()
-
-        self.NoticeReceived = MulticastDelegate()
-        self.ParameterStatusReceived = MulticastDelegate()
-        self.NotificationReceived = MulticastDelegate()
-
-        self.ParameterStatusReceived += self._onParameterStatusReceived
-
-    def verifyState(self, state):
-        if self._state != state:
-            raise InternalError("connection state must be %s, is %s" % (state, self._state))
-
-    def _send(self, msg):
-        assert self._sock_lock.locked()
-        data = msg.serialize()
-        #print("_send(%r, %s)" % (msg, repr(data)))
-        self._sock.write(data)
-
-    def _flush(self):
-        assert self._sock_lock.locked()
-        self._sock.flush()
-
-    def _read_bytes(self, byte_count):
-        retval = self._sock.read(byte_count)
-        # should read in one op since it is a buffered reader
-        assert len(retval) == byte_count
-        return retval
-
-    def _read_message(self):
-        assert self._sock_lock.locked()
-        bytes = self._read_bytes(5)
-        message_code = bytes[0]
-        data_len = struct.unpack("!i", bytes[1:])[0] - 4
-        bytes = self._read_bytes(data_len)
-        assert len(bytes) == data_len
-        msg = message_types[message_code].createFromData(bytes)
-        #print("_read_message() -> %r" % msg)
-        return msg
-
-    def authenticate(self, user, **kwargs):
-        self.verifyState("noauth")
-        with self._sock_lock:
-            self._send(StartupMessage(user, database=kwargs.get("database",None)))
-            self._flush()
-            msg = self._read_message()
-            if not isinstance(msg, AuthenticationRequest):
-                raise InternalError("StartupMessage was responded to with non-AuthenticationRequest msg %r" % msg)
-            if not msg.ok(self, user, **kwargs):
-                raise InterfaceError("authentication method %s failed" % msg.__class__.__name__)
-
-            self._state = "auth"
-
-            reader = MessageReader(self)
-            reader.add_message(ReadyForQuery, self._ready_for_query)
-            reader.add_message(BackendKeyData, self._receive_backend_key_data)
-            reader.handle_messages()
-
-        #self._cache_record_attnames()
-
-    def _ready_for_query(self, msg):
-        self._state = "ready"
-        return True
-
-    def _receive_backend_key_data(self, msg):
-        self._backend_key_data = msg
-
-    def _cache_record_attnames(self):
-        parse_retval = self.parse("",
-            """SELECT
-                pg_type.oid, attname
-            FROM
-                pg_type
-                INNER JOIN pg_attribute ON (attrelid = pg_type.typrelid)
-            WHERE typreceive::text = 'record_recv'
-            ORDER BY pg_type.oid, attnum""",
-            [])
-        row_desc, cmd = self.bind("tmp", "", (), parse_retval, None)
-        eod, rows = self.fetch_rows("tmp", 0, row_desc)
-
-        self._record_field_names = {}
-        typoid, attnames = None, []
-        for row in rows:
-            new_typoid, attname = row
-            if new_typoid != typoid and typoid != None:
-                self._record_field_names[typoid] = attnames
-                attnames = []
-            typoid = new_typoid
-            attnames.append(attname)
-        self._record_field_names[typoid] = attnames
-
-    @sync_on_error
-    def parse(self, statement, qs, param_types):
-        self.verifyState("ready")
-
-        type_info = [types.pg_type_info(x) for x in param_types]
-        param_types, param_fc = [x[0] for x in type_info], [x[1] for x in type_info] # zip(*type_info) -- fails on empty arr
-        self._send(Parse(statement, qs, param_types))
-        self._send(DescribePreparedStatement(statement))
-        self._send(Flush())
-        self._flush()
-
-        reader = MessageReader(self)
-
-        # ParseComplete is good.
-        reader.add_message(ParseComplete, lambda msg: False)
-
-        # Well, we don't really care -- we're going to send whatever we
-        # want and let the database deal with it.  But thanks anyways!
-        reader.add_message(ParameterDescription, lambda msg: False)
-
-        # We're not waiting for a row description.  Return something
-        # destinctive to let bind know that there is no output.
-        reader.add_message(NoData, lambda msg: (None, param_fc))
-
-        # Common row description response
-        reader.add_message(RowDescription, lambda msg: (msg, param_fc))
-
-        return reader.handle_messages()
-
-    @sync_on_error
-    def bind(self, portal, statement, params, parse_data, copy_stream):
-        self.verifyState("ready")
-
-        row_desc, param_fc = parse_data
-        if row_desc == None:
-            # no data coming out
-            output_fc = ()
-        else:
-            # We've got row_desc that allows us to identify what we're going to
-            # get back from this statement.
-            output_fc = [types.py_type_info(f, self._record_field_names) for f in row_desc.fields]
-        self._send(Bind(portal, statement, param_fc, params, output_fc, client_encoding = self._client_encoding, integer_datetimes = self._integer_datetimes))
-        # We need to describe the portal after bind, since the return
-        # format codes will be different (hopefully, always what we
-        # requested).
-        self._send(DescribePortal(portal))
-        self._send(Flush())
-        self._flush()
-
-        # Read responses from server...
-        reader = MessageReader(self)
-
-        # BindComplete is good -- just ignore
-        reader.add_message(BindComplete, lambda msg: False)
-
-        # NoData in this case means we're not executing a query.  As a
-        # result, we won't be fetching rows, so we'll never execute the
-        # portal we just created... unless we execute it right away, which
-        # we'll do.
-        reader.add_message(NoData, self._bind_nodata, portal, reader, copy_stream)
-
-        # Return the new row desc, since it will have the format types we
-        # asked the server for
-        reader.add_message(RowDescription, lambda msg: (msg, None))
-
-        return reader.handle_messages()
-
-    def _copy_in_response(self, copyin, fileobj, old_reader):
-        if fileobj == None:
-            raise CopyQueryWithoutStreamError()
-        while True:
-            data = fileobj.read(self._block_size)
-            if not data:
-                break
-            self._send(CopyData(data))
-            self._flush()
-        self._send(CopyDone())
-        self._send(Sync())
-        self._flush()
-
-    def _copy_out_response(self, copyout, fileobj, old_reader):
-        if fileobj == None:
-            raise CopyQueryWithoutStreamError()
-        reader = MessageReader(self)
-        reader.add_message(CopyData, self._copy_data, fileobj)
-        reader.add_message(CopyDone, lambda msg: 1)
-        reader.handle_messages()
-
-    def _copy_data(self, copydata, fileobj):
-        fileobj.write(copydata.data)
-
-    def _bind_nodata(self, msg, portal, old_reader, copy_stream):
-        # Bind message returned NoData, causing us to execute the command.
-        self._send(Execute(portal, 0))
-        self._send(Sync())
-        self._flush()
-
-        output = {}
-        reader = MessageReader(self)
-        reader.add_message(CopyOutResponse, self._copy_out_response, copy_stream, reader)
-        reader.add_message(CopyInResponse, self._copy_in_response, copy_stream, reader)
-        reader.add_message(CommandComplete, lambda msg, out: out.setdefault('msg', msg) and False, output)
-        reader.add_message(ReadyForQuery, lambda msg: True)
-        reader.delay_raising_exception = True
-        reader.handle_messages()
-
-        old_reader.return_value((None, output['msg']))
-
-    @sync_on_error
-    def fetch_rows(self, portal, row_count, row_desc):
-        self.verifyState("ready")
-
-        self._send(Execute(portal, row_count))
-        self._send(Flush())
-        self._flush()
-        rows = []
-
-        reader = MessageReader(self)
-        reader.add_message(DataRow, self._fetch_datarow, rows, row_desc)
-        reader.add_message(PortalSuspended, lambda msg: True)
-        reader.add_message(CommandComplete, self._fetch_commandcomplete, portal)
-        retval = reader.handle_messages()
-
-        # retval = 2 when command complete, indicating that we've hit the
-        # end of the available data for this command
-        return (retval == 2), rows
-
-    def _fetch_datarow(self, msg, rows, row_desc):
-        rows.append(
-            [
-                types.py_value(
-                    msg.fields[i],
-                    row_desc.fields[i],
-                    client_encoding=self._client_encoding,
-                    integer_datetimes=self._integer_datetimes,
-                    record_field_names=self._record_field_names
-                )
-                for i in range(len(msg.fields))
-            ]
-        )
-
-    def _fetch_commandcomplete(self, msg, portal):
-        self._send(ClosePortal(portal))
-        self._send(Sync())
-        self._flush()
-
-        reader = MessageReader(self)
-        reader.add_message(ReadyForQuery, self._fetch_commandcomplete_rfq)
-        reader.add_message(CloseComplete, lambda msg: False)
-        reader.handle_messages()
-
-        return 2  # signal end-of-data
-
-    def _fetch_commandcomplete_rfq(self, msg):
-        self._state = "ready"
-        return True
-
-    # Send a Sync message, then read and discard all messages until we
-    # receive a ReadyForQuery message.
-    def _sync(self):
-        # it is assumed _sync is called from sync_on_error, which holds
-        # a _sock_lock throughout the call
-        self._send(Sync())
-        self._flush()
-        reader = MessageReader(self)
-        reader.ignore_unhandled_messages = True
-        reader.add_message(ReadyForQuery, lambda msg: True)
-        reader.handle_messages()
-
-    def close_statement(self, statement):
-        if self._state == "closed":
-            return
-        self.verifyState("ready")
-
-        with self._sock_lock:
-            self._send(ClosePreparedStatement(statement))
-            self._send(Sync())
-            self._flush()
-
-            reader = MessageReader(self)
-            reader.add_message(CloseComplete, lambda msg: False)
-            reader.add_message(ReadyForQuery, lambda msg: True)
-            reader.handle_messages()
-
-    def close_portal(self, portal):
-        if self._state == "closed":
-            return
-        self.verifyState("ready")
-        with self._sock_lock:
-            self._send(ClosePortal(portal))
-            self._send(Sync())
-            self._flush()
-
-            reader = MessageReader(self)
-            reader.add_message(CloseComplete, lambda msg: False)
-            reader.add_message(ReadyForQuery, lambda msg: True)
-            reader.handle_messages()
-
-    def close(self):
-        with self._sock_lock:
-            self._send(Terminate())
-            self._flush()
-            self._sock.close()
-            self._state = "closed"
-
-    def _onParameterStatusReceived(self, msg):
-        if msg.key == b"client_encoding":
-            self._client_encoding = msg.value.decode("ascii")
-        elif msg.key == b"integer_datetimes":
-            self._integer_datetimes = (msg.value == b"on")
-
-    def handleNoticeResponse(self, msg):
-        self.NoticeReceived(msg)
-
-    def handleParameterStatus(self, msg):
-        self.ParameterStatusReceived(msg)
-
-    def handleNotificationResponse(self, msg):
-        self.NotificationReceived(msg)
-
-    def fileno(self):
-        # This should be safe to do without a lock
-        return self._sock.fileno()
-    
-    def isready(self):
-        self._sock_lock.acquire()
-        try:
-            rlst, _wlst, _xlst = select.select([self], [], [], 0)
-            if not rlst:
-                return False
-                
-            self._sync()
-            return True
-        finally:
-            self._sock_lock.release()
-
-message_types = {
-    b"N"[0]: NoticeResponse,
-    b"R"[0]: AuthenticationRequest,
-    b"S"[0]: ParameterStatus,
-    b"K"[0]: BackendKeyData,
-    b"Z"[0]: ReadyForQuery,
-    b"T"[0]: RowDescription,
-    b"E"[0]: ErrorResponse,
-    b"D"[0]: DataRow,
-    b"C"[0]: CommandComplete,
-    b"1"[0]: ParseComplete,
-    b"2"[0]: BindComplete,
-    b"3"[0]: CloseComplete,
-    b"s"[0]: PortalSuspended,
-    b"n"[0]: NoData,
-    b"t"[0]: ParameterDescription,
-    b"A"[0]: NotificationResponse,
-    b"c"[0]: CopyDone,
-    b"d"[0]: CopyData,
-    b"G"[0]: CopyInResponse,
-    b"H"[0]: CopyOutResponse,
-    }
-
-
-=======
-# vim: sw=4:expandtab:foldmethod=marker
-#
-# Copyright (c) 2007-2009, Mathieu Fenniak
-# All rights reserved.
-#
-# Redistribution and use in source and binary forms, with or without
-# modification, are permitted provided that the following conditions are
-# met:
-#
-# * Redistributions of source code must retain the above copyright notice,
-# this list of conditions and the following disclaimer.
-# * Redistributions in binary form must reproduce the above copyright notice,
-# this list of conditions and the following disclaimer in the documentation
-# and/or other materials provided with the distribution.
-# * The name of the author may not be used to endorse or promote products
-# derived from this software without specific prior written permission.
-#
-# THIS SOFTWARE IS PROVIDED BY THE COPYRIGHT HOLDERS AND CONTRIBUTORS "AS IS"
-# AND ANY EXPRESS OR IMPLIED WARRANTIES, INCLUDING, BUT NOT LIMITED TO, THE
-# IMPLIED WARRANTIES OF MERCHANTABILITY AND FITNESS FOR A PARTICULAR PURPOSE
-# ARE DISCLAIMED. IN NO EVENT SHALL THE COPYRIGHT OWNER OR CONTRIBUTORS BE
-# LIABLE FOR ANY DIRECT, INDIRECT, INCIDENTAL, SPECIAL, EXEMPLARY, OR
-# CONSEQUENTIAL DAMAGES (INCLUDING, BUT NOT LIMITED TO, PROCUREMENT OF
-# SUBSTITUTE GOODS OR SERVICES; LOSS OF USE, DATA, OR PROFITS; OR BUSINESS
-# INTERRUPTION) HOWEVER CAUSED AND ON ANY THEORY OF LIABILITY, WHETHER IN
-# CONTRACT, STRICT LIABILITY, OR TORT (INCLUDING NEGLIGENCE OR OTHERWISE)
-# ARISING IN ANY WAY OUT OF THE USE OF THIS SOFTWARE, EVEN IF ADVISED OF THE
-# POSSIBILITY OF SUCH DAMAGE.
-
-__author__ = "Mathieu Fenniak"
-
-import socket
-import select
-import threading
-import struct
-import hashlib
-from cStringIO import StringIO
-
-from errors import *
-from util import MulticastDelegate
-import types
-
-##
-# An SSLRequest message.  To initiate an SSL-encrypted connection, an
-# SSLRequest message is used rather than a {@link StartupMessage
-# StartupMessage}.  A StartupMessage is still sent, but only after SSL
-# negotiation (if accepted).
-# <p>
-# Stability: This is an internal class.  No stability guarantee is made.
-class SSLRequest(object):
-    def __init__(self):
-        pass
-
-    # Int32(8) - Message length, including self.<br>
-    # Int32(80877103) - The SSL request code.<br>
-    def serialize(self):
-        return struct.pack("!ii", 8, 80877103)
-
-
-##
-# A StartupMessage message.  Begins a DB session, identifying the user to be
-# authenticated as and the database to connect to.
-# <p>
-# Stability: This is an internal class.  No stability guarantee is made.
-class StartupMessage(object):
-    def __init__(self, user, database=None):
-        self.user = user
-        self.database = database
-
-    # Int32 - Message length, including self.
-    # Int32(196608) - Protocol version number.  Version 3.0.
-    # Any number of key/value pairs, terminated by a zero byte:
-    #   String - A parameter name (user, database, or options)
-    #   String - Parameter value
-    def serialize(self):
-        protocol = 196608
-        val = struct.pack("!i", protocol)
-        val += "user\x00" + self.user + "\x00"
-        if self.database:
-            val += "database\x00" + self.database + "\x00"
-        val += "\x00"
-        val = struct.pack("!i", len(val) + 4) + val
-        return val
-
-
-##
-# Parse message.  Creates a prepared statement in the DB session.
-# <p>
-# Stability: This is an internal class.  No stability guarantee is made.
-#
-# @param ps         Name of the prepared statement to create.
-# @param qs         Query string.
-# @param type_oids  An iterable that contains the PostgreSQL type OIDs for
-#                   parameters in the query string.
-class Parse(object):
-    def __init__(self, ps, qs, type_oids):
-        if isinstance(qs, unicode):
-            raise TypeError("qs must be encoded byte data")
-        self.ps = ps
-        self.qs = qs
-        self.type_oids = type_oids
-
-    def __repr__(self):
-        return "<Parse ps=%r qs=%r>" % (self.ps, self.qs)
-
-    # Byte1('P') - Identifies the message as a Parse command.
-    # Int32 -   Message length, including self.
-    # String -  Prepared statement name.  An empty string selects the unnamed
-    #           prepared statement.
-    # String -  The query string.
-    # Int16 -   Number of parameter data types specified (can be zero).
-    # For each parameter:
-    #   Int32 - The OID of the parameter data type.
-    def serialize(self):
-        val = self.ps + "\x00" + self.qs + "\x00"
-        val = val + struct.pack("!h", len(self.type_oids))
-        for oid in self.type_oids:
-            # Parse message doesn't seem to handle the -1 type_oid for NULL
-            # values that other messages handle.  So we'll provide type_oid 705,
-            # the PG "unknown" type.
-            if oid == -1: oid = 705
-            val = val + struct.pack("!i", oid)
-        val = struct.pack("!i", len(val) + 4) + val
-        val = "P" + val
-        return val
-
-
-##
-# Bind message.  Readies a prepared statement for execution.
-# <p>
-# Stability: This is an internal class.  No stability guarantee is made.
-#
-# @param portal     Name of the destination portal.
-# @param ps         Name of the source prepared statement.
-# @param in_fc      An iterable containing the format codes for input
-#                   parameters.  0 = Text, 1 = Binary.
-# @param params     The parameters.
-# @param out_fc     An iterable containing the format codes for output
-#                   parameters.  0 = Text, 1 = Binary.
-# @param kwargs     Additional arguments to pass to the type conversion
-#                   methods.
-class Bind(object):
-    def __init__(self, portal, ps, in_fc, params, out_fc, **kwargs):
-        self.portal = portal
-        self.ps = ps
-        self.in_fc = in_fc
-        self.params = []
-        for i in range(len(params)):
-            if len(self.in_fc) == 0:
-                fc = 0
-            elif len(self.in_fc) == 1:
-                fc = self.in_fc[0]
-            else:
-                fc = self.in_fc[i]
-            self.params.append(types.pg_value(params[i], fc, **kwargs))
-        self.out_fc = out_fc
-
-    def __repr__(self):
-        return "<Bind p=%r s=%r>" % (self.portal, self.ps)
-
-    # Byte1('B') - Identifies the Bind command.
-    # Int32 - Message length, including self.
-    # String - Name of the destination portal.
-    # String - Name of the source prepared statement.
-    # Int16 - Number of parameter format codes.
-    # For each parameter format code:
-    #   Int16 - The parameter format code.
-    # Int16 - Number of parameter values.
-    # For each parameter value:
-    #   Int32 - The length of the parameter value, in bytes, not including this
-    #           this length.  -1 indicates a NULL parameter value, in which no
-    #           value bytes follow.
-    #   Byte[n] - Value of the parameter.
-    # Int16 - The number of result-column format codes.
-    # For each result-column format code:
-    #   Int16 - The format code.
-    def serialize(self):
-        retval = StringIO()
-        retval.write(self.portal + "\x00")
-        retval.write(self.ps + "\x00")
-        retval.write(struct.pack("!h", len(self.in_fc)))
-        for fc in self.in_fc:
-            retval.write(struct.pack("!h", fc))
-        retval.write(struct.pack("!h", len(self.params)))
-        for param in self.params:
-            if param == None:
-                # special case, NULL value
-                retval.write(struct.pack("!i", -1))
-            else:
-                retval.write(struct.pack("!i", len(param)))
-                retval.write(param)
-        retval.write(struct.pack("!h", len(self.out_fc)))
-        for fc in self.out_fc:
-            retval.write(struct.pack("!h", fc))
-        val = retval.getvalue()
-        val = struct.pack("!i", len(val) + 4) + val
-        val = "B" + val
-        return val
-
-
-##
-# A Close message, used for closing prepared statements and portals.
-# <p>
-# Stability: This is an internal class.  No stability guarantee is made.
-#
-# @param typ    'S' for prepared statement, 'P' for portal.
-# @param name   The name of the item to close.
-class Close(object):
-    def __init__(self, typ, name):
-        if len(typ) != 1:
-            raise InternalError("Close typ must be 1 char")
-        self.typ = typ
-        self.name = name
-
-    # Byte1('C') - Identifies the message as a close command.
-    # Int32 - Message length, including self.
-    # Byte1 - 'S' for prepared statement, 'P' for portal.
-    # String - The name of the item to close.
-    def serialize(self):
-        val = self.typ + self.name + "\x00"
-        val = struct.pack("!i", len(val) + 4) + val
-        val = "C" + val
-        return val
-
-
-##
-# A specialized Close message for a portal.
-# <p>
-# Stability: This is an internal class.  No stability guarantee is made.
-class ClosePortal(Close):
-    def __init__(self, name):
-        Close.__init__(self, "P", name)
-
-
-##
-# A specialized Close message for a prepared statement.
-# <p>
-# Stability: This is an internal class.  No stability guarantee is made.
-class ClosePreparedStatement(Close):
-    def __init__(self, name):
-        Close.__init__(self, "S", name)
-
-
-##
-# A Describe message, used for obtaining information on prepared statements
-# and portals.
-# <p>
-# Stability: This is an internal class.  No stability guarantee is made.
-#
-# @param typ    'S' for prepared statement, 'P' for portal.
-# @param name   The name of the item to close.
-class Describe(object):
-    def __init__(self, typ, name):
-        if len(typ) != 1:
-            raise InternalError("Describe typ must be 1 char")
-        self.typ = typ
-        self.name = name
-
-    # Byte1('D') - Identifies the message as a describe command.
-    # Int32 - Message length, including self.
-    # Byte1 - 'S' for prepared statement, 'P' for portal.
-    # String - The name of the item to close.
-    def serialize(self):
-        val = self.typ + self.name + "\x00"
-        val = struct.pack("!i", len(val) + 4) + val
-        val = "D" + val
-        return val
-
-
-##
-# A specialized Describe message for a portal.
-# <p>
-# Stability: This is an internal class.  No stability guarantee is made.
-class DescribePortal(Describe):
-    def __init__(self, name):
-        Describe.__init__(self, "P", name)
-
-    def __repr__(self):
-        return "<DescribePortal %r>" % (self.name)
-
-
-##
-# A specialized Describe message for a prepared statement.
-# <p>
-# Stability: This is an internal class.  No stability guarantee is made.
-class DescribePreparedStatement(Describe):
-    def __init__(self, name):
-        Describe.__init__(self, "S", name)
-
-    def __repr__(self):
-        return "<DescribePreparedStatement %r>" % (self.name)
-
-
-##
-# A Flush message forces the backend to deliver any data pending in its
-# output buffers.
-# <p>
-# Stability: This is an internal class.  No stability guarantee is made.
-class Flush(object):
-    # Byte1('H') - Identifies the message as a flush command.
-    # Int32(4) - Length of message, including self.
-    def serialize(self):
-        return 'H\x00\x00\x00\x04'
-
-    def __repr__(self):
-        return "<Flush>"
-
-##
-# Causes the backend to close the current transaction (if not in a BEGIN/COMMIT
-# block), and issue ReadyForQuery.
-# <p>
-# Stability: This is an internal class.  No stability guarantee is made.
-class Sync(object):
-    # Byte1('S') - Identifies the message as a sync command.
-    # Int32(4) - Length of message, including self.
-    def serialize(self):
-        return 'S\x00\x00\x00\x04'
-
-    def __repr__(self):
-        return "<Sync>"
-
-
-##
-# Transmits a password.
-# <p>
-# Stability: This is an internal class.  No stability guarantee is made.
-class PasswordMessage(object):
-    def __init__(self, pwd):
-        self.pwd = pwd
-
-    # Byte1('p') - Identifies the message as a password message.
-    # Int32 - Message length including self.
-    # String - The password.  Password may be encrypted.
-    def serialize(self):
-        val = self.pwd + "\x00"
-        val = struct.pack("!i", len(val) + 4) + val
-        val = "p" + val
-        return val
-
-
-##
-# Requests that the backend execute a portal and retrieve any number of rows.
-# <p>
-# Stability: This is an internal class.  No stability guarantee is made.
-# @param row_count  The number of rows to return.  Can be zero to indicate the
-#                   backend should return all rows. If the portal represents a
-#                   query that does not return rows, no rows will be returned
-#                   no matter what the row_count.
-class Execute(object):
-    def __init__(self, portal, row_count):
-        self.portal = portal
-        self.row_count = row_count
-
-    # Byte1('E') - Identifies the message as an execute message.
-    # Int32 -   Message length, including self.
-    # String -  The name of the portal to execute.
-    # Int32 -   Maximum number of rows to return, if portal contains a query that
-    #           returns rows.  0 = no limit.
-    def serialize(self):
-        val = self.portal + "\x00" + struct.pack("!i", self.row_count)
-        val = struct.pack("!i", len(val) + 4) + val
-        val = "E" + val
-        return val
-
-
-##
-# Informs the backend that the connection is being closed.
-# <p>
-# Stability: This is an internal class.  No stability guarantee is made.
-class Terminate(object):
-    def __init__(self):
-        pass
-
-    # Byte1('X') - Identifies the message as a terminate message.
-    # Int32(4) - Message length, including self.
-    def serialize(self):
-        return 'X\x00\x00\x00\x04'
-
-##
-# Base class of all Authentication[*] messages.
-# <p>
-# Stability: This is an internal class.  No stability guarantee is made.
-class AuthenticationRequest(object):
-    def __init__(self, data):
-        pass
-
-    # Byte1('R') - Identifies the message as an authentication request.
-    # Int32(8) - Message length, including self.
-    # Int32 -   An authentication code that represents different
-    #           authentication messages:
-    #               0 = AuthenticationOk
-    #               5 = MD5 pwd
-    #               2 = Kerberos v5 (not supported by pg8000)
-    #               3 = Cleartext pwd (not supported by pg8000)
-    #               4 = crypt() pwd (not supported by pg8000)
-    #               6 = SCM credential (not supported by pg8000)
-    #               7 = GSSAPI (not supported by pg8000)
-    #               8 = GSSAPI data (not supported by pg8000)
-    #               9 = SSPI (not supported by pg8000)
-    # Some authentication messages have additional data following the
-    # authentication code.  That data is documented in the appropriate class.
-    def createFromData(data):
-        ident = struct.unpack("!i", data[:4])[0]
-        klass = authentication_codes.get(ident, None)
-        if klass != None:
-            return klass(data[4:])
-        else:
-            raise NotSupportedError("authentication method %r not supported" % (ident,))
-    createFromData = staticmethod(createFromData)
-
-    def ok(self, conn, user, **kwargs):
-        raise InternalError("ok method should be overridden on AuthenticationRequest instance")
-
-##
-# A message representing that the backend accepting the provided username
-# without any challenge.
-# <p>
-# Stability: This is an internal class.  No stability guarantee is made.
-class AuthenticationOk(AuthenticationRequest):
-    def ok(self, conn, user, **kwargs):
-        return True
-
-
-##
-# A message representing the backend requesting an MD5 hashed password
-# response.  The response will be sent as md5(md5(pwd + login) + salt).
-# <p>
-# Stability: This is an internal class.  No stability guarantee is made.
-class AuthenticationMD5Password(AuthenticationRequest):
-    # Additional message data:
-    #  Byte4 - Hash salt.
-    def __init__(self, data):
-        self.salt = "".join(struct.unpack("4c", data))
-
-    def ok(self, conn, user, password=None, **kwargs):
-        if password == None:
-            raise InterfaceError("server requesting MD5 password authentication, but no password was provided")
-        pwd = "md5" + hashlib.md5(hashlib.md5(password + user).hexdigest() + self.salt).hexdigest()
-        conn._send(PasswordMessage(pwd))
-        conn._flush()
-
-        reader = MessageReader(conn)
-        reader.add_message(AuthenticationRequest, lambda msg, reader: reader.return_value(msg.ok(conn, user)), reader)
-        reader.add_message(ErrorResponse, self._ok_error)
-        return reader.handle_messages()
-
-    def _ok_error(self, msg):
-        if msg.code == "28000":
-            raise InterfaceError("md5 password authentication failed")
-        else:
-            raise msg.createException()
-
-authentication_codes = {
-    0: AuthenticationOk,
-    5: AuthenticationMD5Password,
-}
-
-
-##
-# ParameterStatus message sent from backend, used to inform the frotnend of
-# runtime configuration parameter changes.
-# <p>
-# Stability: This is an internal class.  No stability guarantee is made.
-class ParameterStatus(object):
-    def __init__(self, key, value):
-        self.key = key
-        self.value = value
-
-    # Byte1('S') - Identifies ParameterStatus
-    # Int32 - Message length, including self.
-    # String - Runtime parameter name.
-    # String - Runtime parameter value.
-    def createFromData(data):
-        key = data[:data.find("\x00")]
-        value = data[data.find("\x00")+1:-1]
-        return ParameterStatus(key, value)
-    createFromData = staticmethod(createFromData)
-
-
-##
-# BackendKeyData message sent from backend.  Contains a connection's process
-# ID and a secret key.  Can be used to terminate the connection's current
-# actions, such as a long running query.  Not supported by pg8000 yet.
-# <p>
-# Stability: This is an internal class.  No stability guarantee is made.
-class BackendKeyData(object):
-    def __init__(self, process_id, secret_key):
-        self.process_id = process_id
-        self.secret_key = secret_key
-
-    # Byte1('K') - Identifier.
-    # Int32(12) - Message length, including self.
-    # Int32 - Process ID.
-    # Int32 - Secret key.
-    def createFromData(data):
-        process_id, secret_key = struct.unpack("!2i", data)
-        return BackendKeyData(process_id, secret_key)
-    createFromData = staticmethod(createFromData)
-
-
-##
-# Message representing a query with no data.
-# <p>
-# Stability: This is an internal class.  No stability guarantee is made.
-class NoData(object):
-    # Byte1('n') - Identifier.
-    # Int32(4) - Message length, including self.
-    def createFromData(data):
-        return NoData()
-    createFromData = staticmethod(createFromData)
-
-
-##
-# Message representing a successful Parse.
-# <p>
-# Stability: This is an internal class.  No stability guarantee is made.
-class ParseComplete(object):
-    # Byte1('1') - Identifier.
-    # Int32(4) - Message length, including self.
-    def createFromData(data):
-        return ParseComplete()
-    createFromData = staticmethod(createFromData)
-
-
-##
-# Message representing a successful Bind.
-# <p>
-# Stability: This is an internal class.  No stability guarantee is made.
-class BindComplete(object):
-    # Byte1('2') - Identifier.
-    # Int32(4) - Message length, including self.
-    def createFromData(data):
-        return BindComplete()
-    createFromData = staticmethod(createFromData)
-
-
-##
-# Message representing a successful Close.
-# <p>
-# Stability: This is an internal class.  No stability guarantee is made.
-class CloseComplete(object):
-    # Byte1('3') - Identifier.
-    # Int32(4) - Message length, including self.
-    def createFromData(data):
-        return CloseComplete()
-    createFromData = staticmethod(createFromData)
-
-
-##
-# Message representing data from an Execute has been received, but more data
-# exists in the portal.
-# <p>
-# Stability: This is an internal class.  No stability guarantee is made.
-class PortalSuspended(object):
-    # Byte1('s') - Identifier.
-    # Int32(4) - Message length, including self.
-    def createFromData(data):
-        return PortalSuspended()
-    createFromData = staticmethod(createFromData)
-
-
-##
-# Message representing the backend is ready to process a new query.
-# <p>
-# Stability: This is an internal class.  No stability guarantee is made.
-class ReadyForQuery(object):
-    def __init__(self, status):
-        self._status = status
-
-    ##
-    # I = Idle, T = Idle in Transaction, E = idle in failed transaction.
-    status = property(lambda self: self._status)
-
-    def __repr__(self):
-        return "<ReadyForQuery %s>" % \
-                {"I": "Idle", "T": "Idle in Transaction", "E": "Idle in Failed Transaction"}[self.status]
-
-    # Byte1('Z') - Identifier.
-    # Int32(5) - Message length, including self.
-    # Byte1 -   Status indicator.
-    def createFromData(data):
-        return ReadyForQuery(data)
-    createFromData = staticmethod(createFromData)
-
-
-##
-# Represents a notice sent from the server.  This is not the same as a
-# notification.  A notice is just additional information about a query, such
-# as a notice that a primary key has automatically been created for a table.
-# <p>
-# A NoticeResponse instance will have properties containing the data sent
-# from the server:
-# <ul>
-# <li>severity -- "ERROR", "FATAL', "PANIC", "WARNING", "NOTICE", "DEBUG",
-# "INFO", or "LOG".  Always present.</li>
-# <li>code -- the SQLSTATE code for the error.  See Appendix A of the
-# PostgreSQL documentation for specific error codes.  Always present.</li>
-# <li>msg -- human-readable error message.  Always present.</li>
-# <li>detail -- Optional additional information.</li>
-# <li>hint -- Optional suggestion about what to do about the issue.</li>
-# <li>position -- Optional index into the query string.</li>
-# <li>where -- Optional context.</li>
-# <li>file -- Source-code file.</li>
-# <li>line -- Source-code line.</li>
-# <li>routine -- Source-code routine.</li>
-# </ul>
-# <p>
-# Stability: Added in pg8000 v1.03.  Required properties severity, code, and
-# msg are guaranteed for v1.xx.  Other properties should be checked with
-# hasattr before accessing.
-class NoticeResponse(object):
-    responseKeys = {
-        "S": "severity",  # always present
-        "C": "code",      # always present
-        "M": "msg",       # always present
-        "D": "detail",
-        "H": "hint",
-        "P": "position",
-        "p": "_position",
-        "q": "_query",
-        "W": "where",
-        "F": "file",
-        "L": "line",
-        "R": "routine",
-    }
-
-    def __init__(self, **kwargs):
-        for arg, value in kwargs.items():
-            setattr(self, arg, value)
-
-    def __repr__(self):
-        return "<NoticeResponse %s %s %r>" % (self.severity, self.code, self.msg)
-
-    def dataIntoDict(data):
-        retval = {}
-        for s in data.split("\x00"):
-            if not s: continue
-            key, value = s[0], s[1:]
-            key = NoticeResponse.responseKeys.get(key, key)
-            retval[key] = value
-        return retval
-    dataIntoDict = staticmethod(dataIntoDict)
-
-    # Byte1('N') - Identifier
-    # Int32 - Message length
-    # Any number of these, followed by a zero byte:
-    #   Byte1 - code identifying the field type (see responseKeys)
-    #   String - field value
-    def createFromData(data):
-        return NoticeResponse(**NoticeResponse.dataIntoDict(data))
-    createFromData = staticmethod(createFromData)
-
-
-##
-# A message sent in case of a server-side error.  Contains the same properties
-# that {@link NoticeResponse NoticeResponse} contains.
-# <p>
-# Stability: Added in pg8000 v1.03.  Required properties severity, code, and
-# msg are guaranteed for v1.xx.  Other properties should be checked with
-# hasattr before accessing.
-class ErrorResponse(object):
-    def __init__(self, **kwargs):
-        for arg, value in kwargs.items():
-            setattr(self, arg, value)
-
-    def __repr__(self):
-        return "<ErrorResponse %s %s %r>" % (self.severity, self.code, self.msg)
-
-    def createException(self):
-        return ProgrammingError(self.severity, self.code, self.msg)
-
-    def createFromData(data):
-        return ErrorResponse(**NoticeResponse.dataIntoDict(data))
-    createFromData = staticmethod(createFromData)
-
-
-##
-# A message sent if this connection receives a NOTIFY that it was LISTENing for.
-# <p>
-# Stability: Added in pg8000 v1.03.  When limited to accessing properties from
-# a notification event dispatch, stability is guaranteed for v1.xx.
-class NotificationResponse(object):
-    def __init__(self, backend_pid, condition, additional_info):
-        self._backend_pid = backend_pid
-        self._condition = condition
-        self._additional_info = additional_info
-
-    ##
-    # An integer representing the process ID of the backend that triggered
-    # the NOTIFY.
-    # <p>
-    # Stability: Added in pg8000 v1.03, stability guaranteed for v1.xx.
-    backend_pid = property(lambda self: self._backend_pid)
-
-    ##
-    # The name of the notification fired.
-    # <p>
-    # Stability: Added in pg8000 v1.03, stability guaranteed for v1.xx.
-    condition = property(lambda self: self._condition)
-
-    ##
-    # Currently unspecified by the PostgreSQL documentation as of v8.3.1.
-    # <p>
-    # Stability: Added in pg8000 v1.03, stability guaranteed for v1.xx.
-    additional_info = property(lambda self: self._additional_info)
-
-    def __repr__(self):
-        return "<NotificationResponse %s %s %r>" % (self.backend_pid, self.condition, self.additional_info)
-
-    def createFromData(data):
-        backend_pid = struct.unpack("!i", data[:4])[0]
-        data = data[4:]
-        null = data.find("\x00")
-        condition = data[:null]
-        data = data[null+1:]
-        null = data.find("\x00")
-        additional_info = data[:null]
-        return NotificationResponse(backend_pid, condition, additional_info)
-    createFromData = staticmethod(createFromData)
-
-
-class ParameterDescription(object):
-    def __init__(self, type_oids):
-        self.type_oids = type_oids
-    def createFromData(data):
-        count = struct.unpack("!h", data[:2])[0]
-        type_oids = struct.unpack("!" + "i"*count, data[2:])
-        return ParameterDescription(type_oids)
-    createFromData = staticmethod(createFromData)
-
-
-class RowDescription(object):
-    def __init__(self, fields):
-        self.fields = fields
-
-    def createFromData(data):
-        count = struct.unpack("!h", data[:2])[0]
-        data = data[2:]
-        fields = []
-        for i in range(count):
-            null = data.find("\x00")
-            field = {"name": data[:null]}
-            data = data[null+1:]
-            field["table_oid"], field["column_attrnum"], field["type_oid"], field["type_size"], field["type_modifier"], field["format"] = struct.unpack("!ihihih", data[:18])
-            data = data[18:]
-            fields.append(field)
-        return RowDescription(fields)
-    createFromData = staticmethod(createFromData)
-
-class CommandComplete(object):
-    def __init__(self, command, rows=None, oid=None):
-        self.command = command
-        self.rows = rows
-        self.oid = oid
-
-    def createFromData(data):
-        values = data[:-1].split(" ")
-        args = {}
-        args['command'] = values[0]
-        if args['command'] in ("INSERT", "DELETE", "UPDATE", "MOVE", "FETCH", "COPY"):
-            args['rows'] = int(values[-1])
-            if args['command'] == "INSERT":
-                args['oid'] = int(values[1])
-        else:
-            args['command'] = data[:-1]
-        return CommandComplete(**args)
-    createFromData = staticmethod(createFromData)
-
-
-class DataRow(object):
-    def __init__(self, fields):
-        self.fields = fields
-
-    def createFromData(data):
-        count = struct.unpack("!h", data[:2])[0]
-        data = data[2:]
-        fields = []
-        for i in range(count):
-            val_len = struct.unpack("!i", data[:4])[0]
-            data = data[4:]
-            if val_len == -1:
-                fields.append(None)
-            else:
-                fields.append(data[:val_len])
-                data = data[val_len:]
-        return DataRow(fields)
-    createFromData = staticmethod(createFromData)
-
-
-class CopyData(object):
-    # "d": CopyData,
-    def __init__(self, data):
-        self.data = data
-
-    def createFromData(data):
-        return CopyData(data)
-    createFromData = staticmethod(createFromData)
-    
-    def serialize(self):
-        return 'd' + struct.pack('!i', len(self.data) + 4) + self.data
-
-
-class CopyDone(object):
-    # Byte1('c') - Identifier.
-    # Int32(4) - Message length, including self.
-
-    def createFromData(data):
-        return CopyDone()
-
-    createFromData = staticmethod(createFromData)
-    
-    def serialize(self):
-        return 'c\x00\x00\x00\x04'
-
-class CopyOutResponse(object):
-    # Byte1('H')
-    # Int32(4) - Length of message contents in bytes, including self.
-    # Int8(1) - 0 textual, 1 binary
-    # Int16(2) - Number of columns
-    # Int16(N) - Format codes for each column (0 text, 1 binary)
-
-    def __init__(self, is_binary, column_formats):
-        self.is_binary = is_binary
-        self.column_formats = column_formats
-    
-    def createFromData(data):
-        is_binary, num_cols = struct.unpack('!bh', data[:3])
-        column_formats = struct.unpack('!' + ('h' * num_cols), data[3:])
-        return CopyOutResponse(is_binary, column_formats)
-
-    createFromData = staticmethod(createFromData)
-
-
-class CopyInResponse(object):
-    # Byte1('G')
-    # Otherwise the same as CopyOutResponse
-    
-    def __init__(self, is_binary, column_formats):
-        self.is_binary = is_binary
-        self.column_formats = column_formats
-    
-    def createFromData(data):
-        is_binary, num_cols = struct.unpack('!bh', data[:3])
-        column_formats = struct.unpack('!' + ('h' * num_cols), data[3:])
-        return CopyInResponse(is_binary, column_formats)
-
-    createFromData = staticmethod(createFromData)
-
-class SSLWrapper(object):
-    def __init__(self, sslobj):
-        self.sslobj = sslobj
-    def send(self, data):
-        self.sslobj.write(data)
-    def recv(self, num):
-        return self.sslobj.read(num)
-
-
-class MessageReader(object):
-    def __init__(self, connection):
-        self._conn = connection
-        self._msgs = []
-
-        # If true, raise exception from an ErrorResponse after messages are
-        # processed.  This can be used to leave the connection in a usable
-        # state after an error response, rather than having unconsumed
-        # messages that won't be understood in another context.
-        self.delay_raising_exception = False
-
-        self.ignore_unhandled_messages = False
-
-    def add_message(self, msg_class, handler, *args, **kwargs):
-        self._msgs.append((msg_class, handler, args, kwargs))
-
-    def clear_messages(self):
-        self._msgs = []
-
-    def return_value(self, value):
-        self._retval = value
-    
-    def handle_messages(self):
-        exc = None
-        while 1:
-            msg = self._conn._read_message()
-            msg_handled = False
-            for (msg_class, handler, args, kwargs) in self._msgs:
-                if isinstance(msg, msg_class):
-                    msg_handled = True
-                    retval = handler(msg, *args, **kwargs)
-                    if retval:
-                        # The handler returned a true value, meaning that the
-                        # message loop should be aborted.
-                        if exc != None:
-                            raise exc
-                        return retval
-                    elif hasattr(self, "_retval"):
-                        # The handler told us to return -- used for non-true
-                        # return values
-                        if exc != None:
-                            raise exc
-                        return self._retval
-            if msg_handled:
-                continue
-            elif isinstance(msg, ErrorResponse):
-                exc = msg.createException()
-                if not self.delay_raising_exception:
-                    raise exc
-            elif isinstance(msg, NoticeResponse):
-                self._conn.handleNoticeResponse(msg)
-            elif isinstance(msg, ParameterStatus):
-                self._conn.handleParameterStatus(msg)
-            elif isinstance(msg, NotificationResponse):
-                self._conn.handleNotificationResponse(msg)
-            elif not self.ignore_unhandled_messages:
-                raise InternalError("Unexpected response msg %r" % (msg))
-
-def sync_on_error(fn):
-    def _fn(self, *args, **kwargs):
-        try:
-            self._sock_lock.acquire()
-            return fn(self, *args, **kwargs)
-        except:
-            self._sync()
-            raise
-        finally:
-            self._sock_lock.release()
-    return _fn
-
-class Connection(object):
-    def __init__(self, unix_sock=None, host=None, port=5432, socket_timeout=60, ssl=False):
-        self._client_encoding = "ascii"
-        self._integer_datetimes = False
-        self._record_field_names = {}
-        self._sock_buf = ""
-        self._sock_buf_pos = 0
-        self._send_sock_buf = []
-        self._block_size = 8192
-        if unix_sock == None and host != None:
-            self._sock = socket.socket(socket.AF_INET, socket.SOCK_STREAM)
-        elif unix_sock != None:
-            if not hasattr(socket, "AF_UNIX"):
-                raise InterfaceError("attempt to connect to unix socket on unsupported platform")
-            self._sock = socket.socket(socket.AF_UNIX, socket.SOCK_STREAM)
-        else:
-            raise ProgrammingError("one of host or unix_sock must be provided")
-        if unix_sock == None and host != None:
-            self._sock.connect((host, port))
-        elif unix_sock != None:
-            self._sock.connect(unix_sock)
-        if ssl:
-            self._send(SSLRequest())
-            self._flush()
-            resp = self._sock.recv(1)
-            if resp == 'S':
-                self._sock = SSLWrapper(socket.ssl(self._sock))
-            else:
-                raise InterfaceError("server refuses SSL")
-        else:
-            # settimeout causes ssl failure, on windows.  Python bug 1462352.
-            self._sock.settimeout(socket_timeout)
-        self._state = "noauth"
-        self._backend_key_data = None
-        self._sock_lock = threading.Lock()
-
-        self.NoticeReceived = MulticastDelegate()
-        self.ParameterStatusReceived = MulticastDelegate()
-        self.NotificationReceived = MulticastDelegate()
-
-        self.ParameterStatusReceived += self._onParameterStatusReceived
-
-    def verifyState(self, state):
-        if self._state != state:
-            raise InternalError("connection state must be %s, is %s" % (state, self._state))
-
-    def _send(self, msg):
-        assert self._sock_lock.locked()
-        #print "_send(%r)" % msg
-        data = msg.serialize()
-        if not isinstance(data, str):
-            raise TypeError("bytes data expected")
-        self._send_sock_buf.append(data)
-    
-    def _flush(self):
-        assert self._sock_lock.locked()
-        self._sock.sendall("".join(self._send_sock_buf))
-        del self._send_sock_buf[:]
-
-    def _read_bytes(self, byte_count):
-        retval = []
-        bytes_read = 0
-        while bytes_read < byte_count:
-            if self._sock_buf_pos == len(self._sock_buf):
-                self._sock_buf = self._sock.recv(1024)
-                self._sock_buf_pos = 0
-            rpos = min(len(self._sock_buf), self._sock_buf_pos + (byte_count - bytes_read))
-            addt_data = self._sock_buf[self._sock_buf_pos:rpos]
-            bytes_read += (rpos - self._sock_buf_pos)
-            assert bytes_read <= byte_count
-            self._sock_buf_pos = rpos
-            retval.append(addt_data)
-        return "".join(retval)
-
-    def _read_message(self):
-        assert self._sock_lock.locked()
-        bytes = self._read_bytes(5)
-        message_code = bytes[0]
-        data_len = struct.unpack("!i", bytes[1:])[0] - 4
-        bytes = self._read_bytes(data_len)
-        assert len(bytes) == data_len
-        msg = message_types[message_code].createFromData(bytes)
-        #print "_read_message() -> %r" % msg
-        return msg
-
-    def authenticate(self, user, **kwargs):
-        self.verifyState("noauth")
-        self._sock_lock.acquire()
-        try:
-            self._send(StartupMessage(user, database=kwargs.get("database",None)))
-            self._flush()
-            msg = self._read_message()
-            if not isinstance(msg, AuthenticationRequest):
-                raise InternalError("StartupMessage was responded to with non-AuthenticationRequest msg %r" % msg)
-            if not msg.ok(self, user, **kwargs):
-                raise InterfaceError("authentication method %s failed" % msg.__class__.__name__)
-
-            self._state = "auth"
-
-            reader = MessageReader(self)
-            reader.add_message(ReadyForQuery, self._ready_for_query)
-            reader.add_message(BackendKeyData, self._receive_backend_key_data)
-            reader.handle_messages()
-        finally:
-            self._sock_lock.release()
-
-        self._cache_record_attnames()
-
-    def _ready_for_query(self, msg):
-        self._state = "ready"
-        return True
-
-    def _receive_backend_key_data(self, msg):
-        self._backend_key_data = msg
-
-    def _cache_record_attnames(self):
-        parse_retval = self.parse("",
-            """SELECT
-                pg_type.oid, attname
-            FROM
-                pg_type
-                INNER JOIN pg_attribute ON (attrelid = pg_type.typrelid)
-            WHERE typreceive::text = 'record_recv'
-            ORDER BY pg_type.oid, attnum""",
-            [])
-        row_desc, cmd = self.bind("tmp", "", (), parse_retval, None)
-        eod, rows = self.fetch_rows("tmp", 0, row_desc)
-
-        self._record_field_names = {}
-        typoid, attnames = None, []
-        for row in rows:
-            new_typoid, attname = row
-            if new_typoid != typoid and typoid != None:
-                self._record_field_names[typoid] = attnames
-                attnames = []
-            typoid = new_typoid
-            attnames.append(attname)
-        self._record_field_names[typoid] = attnames
-
-    @sync_on_error
-    def parse(self, statement, qs, param_types):
-        self.verifyState("ready")
-
-        type_info = [types.pg_type_info(x) for x in param_types]
-        param_types, param_fc = [x[0] for x in type_info], [x[1] for x in type_info] # zip(*type_info) -- fails on empty arr
-        self._send(Parse(statement, qs.encode(self._client_encoding), param_types))
-        self._send(DescribePreparedStatement(statement))
-        self._send(Flush())
-        self._flush()
-
-        reader = MessageReader(self)
-
-        # ParseComplete is good.
-        reader.add_message(ParseComplete, lambda msg: 0)
-
-        # Well, we don't really care -- we're going to send whatever we
-        # want and let the database deal with it.  But thanks anyways!
-        reader.add_message(ParameterDescription, lambda msg: 0)
-
-        # We're not waiting for a row description.  Return something
-        # destinctive to let bind know that there is no output.
-        reader.add_message(NoData, lambda msg: (None, param_fc))
-
-        # Common row description response
-        reader.add_message(RowDescription, lambda msg: (msg, param_fc))
-
-        return reader.handle_messages()
-
-    @sync_on_error
-    def bind(self, portal, statement, params, parse_data, copy_stream):
-        self.verifyState("ready")
-
-        row_desc, param_fc = parse_data
-        if row_desc == None:
-            # no data coming out
-            output_fc = ()
-        else:
-            # We've got row_desc that allows us to identify what we're going to
-            # get back from this statement.
-            output_fc = [types.py_type_info(f, self._record_field_names) for f in row_desc.fields]
-        self._send(Bind(portal, statement, param_fc, params, output_fc, client_encoding = self._client_encoding, integer_datetimes = self._integer_datetimes))
-        # We need to describe the portal after bind, since the return
-        # format codes will be different (hopefully, always what we
-        # requested).
-        self._send(DescribePortal(portal))
-        self._send(Flush())
-        self._flush()
-
-        # Read responses from server...
-        reader = MessageReader(self)
-
-        # BindComplete is good -- just ignore
-        reader.add_message(BindComplete, lambda msg: 0)
-
-        # NoData in this case means we're not executing a query.  As a
-        # result, we won't be fetching rows, so we'll never execute the
-        # portal we just created... unless we execute it right away, which
-        # we'll do.
-        reader.add_message(NoData, self._bind_nodata, portal, reader, copy_stream)
-
-        # Return the new row desc, since it will have the format types we
-        # asked the server for
-        reader.add_message(RowDescription, lambda msg: (msg, None))
-
-        return reader.handle_messages()
-
-    def _copy_in_response(self, copyin, fileobj, old_reader):
-        if fileobj == None:
-            raise CopyQueryWithoutStreamError()
-        while True:
-            data = fileobj.read(self._block_size)
-            if not data:
-                break
-            self._send(CopyData(data))
-            self._flush()
-        self._send(CopyDone())
-        self._send(Sync())
-        self._flush()
-
-    def _copy_out_response(self, copyout, fileobj, old_reader):
-        if fileobj == None:
-            raise CopyQueryWithoutStreamError()
-        reader = MessageReader(self)
-        reader.add_message(CopyData, self._copy_data, fileobj)
-        reader.add_message(CopyDone, lambda msg: 1)
-        reader.handle_messages()
-
-    def _copy_data(self, copydata, fileobj):
-        fileobj.write(copydata.data)
-
-    def _bind_nodata(self, msg, portal, old_reader, copy_stream):
-        # Bind message returned NoData, causing us to execute the command.
-        self._send(Execute(portal, 0))
-        self._send(Sync())
-        self._flush()
-
-        output = {}
-        reader = MessageReader(self)
-        reader.add_message(CopyOutResponse, self._copy_out_response, copy_stream, reader)
-        reader.add_message(CopyInResponse, self._copy_in_response, copy_stream, reader)
-        reader.add_message(CommandComplete, lambda msg, out: out.setdefault('msg', msg) and False, output)
-        reader.add_message(ReadyForQuery, lambda msg: 1)
-        reader.delay_raising_exception = True
-        reader.handle_messages()
-
-        old_reader.return_value((None, output['msg']))
-
-    @sync_on_error
-    def fetch_rows(self, portal, row_count, row_desc):
-        self.verifyState("ready")
-
-        self._send(Execute(portal, row_count))
-        self._send(Flush())
-        self._flush()
-        rows = []
-
-        reader = MessageReader(self)
-        reader.add_message(DataRow, self._fetch_datarow, rows, row_desc)
-        reader.add_message(PortalSuspended, lambda msg: 1)
-        reader.add_message(CommandComplete, self._fetch_commandcomplete, portal)
-        retval = reader.handle_messages()
-
-        # retval = 2 when command complete, indicating that we've hit the
-        # end of the available data for this command
-        return (retval == 2), rows
-
-    def _fetch_datarow(self, msg, rows, row_desc):
-        rows.append(
-            [
-                types.py_value(
-                    msg.fields[i],
-                    row_desc.fields[i],
-                    client_encoding=self._client_encoding,
-                    integer_datetimes=self._integer_datetimes,
-                    record_field_names=self._record_field_names
-                )
-                for i in range(len(msg.fields))
-            ]
-        )
-
-    def _fetch_commandcomplete(self, msg, portal):
-        self._send(ClosePortal(portal))
-        self._send(Sync())
-        self._flush()
-
-        reader = MessageReader(self)
-        reader.add_message(ReadyForQuery, self._fetch_commandcomplete_rfq)
-        reader.add_message(CloseComplete, lambda msg: False)
-        reader.handle_messages()
-
-        return 2  # signal end-of-data
-
-    def _fetch_commandcomplete_rfq(self, msg):
-        self._state = "ready"
-        return True
-
-    # Send a Sync message, then read and discard all messages until we
-    # receive a ReadyForQuery message.
-    def _sync(self):
-        # it is assumed _sync is called from sync_on_error, which holds
-        # a _sock_lock throughout the call
-        self._send(Sync())
-        self._flush()
-        reader = MessageReader(self)
-        reader.ignore_unhandled_messages = True
-        reader.add_message(ReadyForQuery, lambda msg: True)
-        reader.handle_messages()
-
-    def close_statement(self, statement):
-        if self._state == "closed":
-            return
-        self.verifyState("ready")
-        self._sock_lock.acquire()
-        try:
-            self._send(ClosePreparedStatement(statement))
-            self._send(Sync())
-            self._flush()
-
-            reader = MessageReader(self)
-            reader.add_message(CloseComplete, lambda msg: 0)
-            reader.add_message(ReadyForQuery, lambda msg: 1)
-            reader.handle_messages()
-        finally:
-            self._sock_lock.release()
-
-    def close_portal(self, portal):
-        if self._state == "closed":
-            return
-        self.verifyState("ready")
-        self._sock_lock.acquire()
-        try:
-            self._send(ClosePortal(portal))
-            self._send(Sync())
-            self._flush()
-
-            reader = MessageReader(self)
-            reader.add_message(CloseComplete, lambda msg: 0)
-            reader.add_message(ReadyForQuery, lambda msg: 1)
-            reader.handle_messages()
-        finally:
-            self._sock_lock.release()
-
-    def close(self):
-        self._sock_lock.acquire()
-        try:
-            self._send(Terminate())
-            self._flush()
-            self._sock.close()
-            self._state = "closed"
-        finally:
-            self._sock_lock.release()
-
-    def _onParameterStatusReceived(self, msg):
-        if msg.key == "client_encoding":
-            self._client_encoding = msg.value
-        elif msg.key == "integer_datetimes":
-            self._integer_datetimes = (msg.value == "on")
-
-    def handleNoticeResponse(self, msg):
-        self.NoticeReceived(msg)
-
-    def handleParameterStatus(self, msg):
-        self.ParameterStatusReceived(msg)
-
-    def handleNotificationResponse(self, msg):
-        self.NotificationReceived(msg)
-
-    def fileno(self):
-        # This should be safe to do without a lock
-        return self._sock.fileno()
-    
-    def isready(self):
-        self._sock_lock.acquire()
-        try:
-            rlst, _wlst, _xlst = select.select([self], [], [], 0)
-            if not rlst:
-                return False
-                
-            self._sync()
-            return True
-        finally:
-            self._sock_lock.release()
-
-message_types = {
-    "N": NoticeResponse,
-    "R": AuthenticationRequest,
-    "S": ParameterStatus,
-    "K": BackendKeyData,
-    "Z": ReadyForQuery,
-    "T": RowDescription,
-    "E": ErrorResponse,
-    "D": DataRow,
-    "C": CommandComplete,
-    "1": ParseComplete,
-    "2": BindComplete,
-    "3": CloseComplete,
-    "s": PortalSuspended,
-    "n": NoData,
-    "t": ParameterDescription,
-    "A": NotificationResponse,
-    "c": CopyDone,
-    "d": CopyData,
-    "G": CopyInResponse,
-    "H": CopyOutResponse,
-    }
-
->>>>>>> 20b09b92
+# vim: sw=4:expandtab:foldmethod=marker
+#
+# Copyright (c) 2007-2009, Mathieu Fenniak
+# All rights reserved.
+#
+# Redistribution and use in source and binary forms, with or without
+# modification, are permitted provided that the following conditions are
+# met:
+#
+# * Redistributions of source code must retain the above copyright notice,
+# this list of conditions and the following disclaimer.
+# * Redistributions in binary form must reproduce the above copyright notice,
+# this list of conditions and the following disclaimer in the documentation
+# and/or other materials provided with the distribution.
+# * The name of the author may not be used to endorse or promote products
+# derived from this software without specific prior written permission.
+#
+# THIS SOFTWARE IS PROVIDED BY THE COPYRIGHT HOLDERS AND CONTRIBUTORS "AS IS"
+# AND ANY EXPRESS OR IMPLIED WARRANTIES, INCLUDING, BUT NOT LIMITED TO, THE
+# IMPLIED WARRANTIES OF MERCHANTABILITY AND FITNESS FOR A PARTICULAR PURPOSE
+# ARE DISCLAIMED. IN NO EVENT SHALL THE COPYRIGHT OWNER OR CONTRIBUTORS BE
+# LIABLE FOR ANY DIRECT, INDIRECT, INCIDENTAL, SPECIAL, EXEMPLARY, OR
+# CONSEQUENTIAL DAMAGES (INCLUDING, BUT NOT LIMITED TO, PROCUREMENT OF
+# SUBSTITUTE GOODS OR SERVICES; LOSS OF USE, DATA, OR PROFITS; OR BUSINESS
+# INTERRUPTION) HOWEVER CAUSED AND ON ANY THEORY OF LIABILITY, WHETHER IN
+# CONTRACT, STRICT LIABILITY, OR TORT (INCLUDING NEGLIGENCE OR OTHERWISE)
+# ARISING IN ANY WAY OUT OF THE USE OF THIS SOFTWARE, EVEN IF ADVISED OF THE
+# POSSIBILITY OF SUCH DAMAGE.
+
+__author__ = "Mathieu Fenniak"
+
+import socket
+import select
+import threading
+import struct
+import hashlib
+from io import BytesIO
+
+from .errors import *
+from .util import MulticastDelegate
+from . import types
+
+##
+# An SSLRequest message.  To initiate an SSL-encrypted connection, an
+# SSLRequest message is used rather than a {@link StartupMessage
+# StartupMessage}.  A StartupMessage is still sent, but only after SSL
+# negotiation (if accepted).
+# <p>
+# Stability: This is an internal class.  No stability guarantee is made.
+class SSLRequest(object):
+    def __init__(self):
+        pass
+
+    # Int32(8) - Message length, including self.<br>
+    # Int32(80877103) - The SSL request code.<br>
+    def serialize(self):
+        return struct.pack("!ii", 8, 80877103)
+
+
+##
+# A StartupMessage message.  Begins a DB session, identifying the user to be
+# authenticated as and the database to connect to.
+# <p>
+# Stability: This is an internal class.  No stability guarantee is made.
+class StartupMessage(object):
+    def __init__(self, user, database=None):
+        self.user = user
+        self.database = database
+
+    # Int32 - Message length, including self.
+    # Int32(196608) - Protocol version number.  Version 3.0.
+    # Any number of key/value pairs, terminated by a zero byte:
+    #   String - A parameter name (user, database, or options)
+    #   String - Parameter value
+    def serialize(self):
+        protocol = 196608
+        val = bytearray()
+        val.extend(struct.pack("!i", protocol))
+        val.extend(b"user\x00")
+        val.extend(self.user.encode("ascii"))
+        val.append(0)
+        if self.database:
+            val.extend(b"database\x00")
+            val.extend(self.database.encode("ascii"))
+            val.append(0)
+        val.append(0)
+        val = struct.pack("!i", len(val) + 4) + val
+        return val
+
+
+##
+# Parse message.  Creates a prepared statement in the DB session.
+# <p>
+# Stability: This is an internal class.  No stability guarantee is made.
+#
+# @param ps         Name of the prepared statement to create.
+# @param qs         Query string.
+# @param type_oids  An iterable that contains the PostgreSQL type OIDs for
+#                   parameters in the query string.
+class Parse(object):
+    def __init__(self, ps, qs, type_oids):
+        if isinstance(qs, str):
+            raise TypeError("qs must be encoded byte data")
+        self.ps = ps
+        self.qs = qs
+        self.type_oids = type_oids
+
+    def __repr__(self):
+        return "<Parse ps=%r qs=%r>" % (self.ps, self.qs)
+
+    # Byte1('P') - Identifies the message as a Parse command.
+    # Int32 -   Message length, including self.
+    # String -  Prepared statement name.  An empty string selects the unnamed
+    #           prepared statement.
+    # String -  The query string.
+    # Int16 -   Number of parameter data types specified (can be zero).
+    # For each parameter:
+    #   Int32 - The OID of the parameter data type.
+    def serialize(self):
+        val = bytearray()
+        val.extend(self.ps.encode("ascii"))
+        val.append(0)
+        val.extend(self.qs)
+        val.append(0)
+        val.extend(struct.pack("!h", len(self.type_oids)))
+        for oid in self.type_oids:
+            # Parse message doesn't seem to handle the -1 type_oid for NULL
+            # values that other messages handle.  So we'll provide type_oid 705,
+            # the PG "unknown" type.
+            if oid == -1: oid = 705
+            val.extend(struct.pack("!i", oid))
+        val[0:0] = struct.pack("!i", len(val) + 4)
+        val[0:0] = b"P"
+        return val
+
+
+##
+# Bind message.  Readies a prepared statement for execution.
+# <p>
+# Stability: This is an internal class.  No stability guarantee is made.
+#
+# @param portal     Name of the destination portal.
+# @param ps         Name of the source prepared statement.
+# @param in_fc      An iterable containing the format codes for input
+#                   parameters.  0 = Text, 1 = Binary.
+# @param params     The parameters.
+# @param out_fc     An iterable containing the format codes for output
+#                   parameters.  0 = Text, 1 = Binary.
+# @param kwargs     Additional arguments to pass to the type conversion
+#                   methods.
+class Bind(object):
+    def __init__(self, portal, ps, in_fc, params, out_fc, **kwargs):
+        self.portal = portal
+        self.ps = ps
+        self.in_fc = in_fc
+        self.params = []
+        for i in range(len(params)):
+            if len(self.in_fc) == 0:
+                fc = 0
+            elif len(self.in_fc) == 1:
+                fc = self.in_fc[0]
+            else:
+                fc = self.in_fc[i]
+            value = types.pg_value(params[i], fc, **kwargs)
+            if value != None and not isinstance(value, bytes):
+                raise InternalError("converting value %r to pgsql value returned non-bytes" % params[i])
+            self.params.append(value)
+        self.out_fc = out_fc
+
+    def __repr__(self):
+        return "<Bind p=%r s=%r>" % (self.portal, self.ps)
+
+    # Byte1('B') - Identifies the Bind command.
+    # Int32 - Message length, including self.
+    # String - Name of the destination portal.
+    # String - Name of the source prepared statement.
+    # Int16 - Number of parameter format codes.
+    # For each parameter format code:
+    #   Int16 - The parameter format code.
+    # Int16 - Number of parameter values.
+    # For each parameter value:
+    #   Int32 - The length of the parameter value, in bytes, not including this
+    #           this length.  -1 indicates a NULL parameter value, in which no
+    #           value bytes follow.
+    #   Byte[n] - Value of the parameter.
+    # Int16 - The number of result-column format codes.
+    # For each result-column format code:
+    #   Int16 - The format code.
+    def serialize(self):
+        retval = BytesIO()
+        retval.write(self.portal.encode("ascii") + b"\x00")
+        retval.write(self.ps.encode("ascii") + b"\x00")
+        retval.write(struct.pack("!h", len(self.in_fc)))
+        for fc in self.in_fc:
+            retval.write(struct.pack("!h", fc))
+        retval.write(struct.pack("!h", len(self.params)))
+        for param in self.params:
+            if param == None:
+                # special case, NULL value
+                retval.write(struct.pack("!i", -1))
+            else:
+                retval.write(struct.pack("!i", len(param)))
+                retval.write(param)
+        retval.write(struct.pack("!h", len(self.out_fc)))
+        for fc in self.out_fc:
+            retval.write(struct.pack("!h", fc))
+        val = retval.getvalue()
+        val = struct.pack("!i", len(val) + 4) + val
+        val = b"B" + val
+        return val
+
+
+##
+# A Close message, used for closing prepared statements and portals.
+# <p>
+# Stability: This is an internal class.  No stability guarantee is made.
+#
+# @param typ    'S' for prepared statement, 'P' for portal.
+# @param name   The name of the item to close.
+class Close(object):
+    def __init__(self, typ, name):
+        if len(typ) != 1:
+            raise InternalError("Close typ must be 1 char")
+        self.typ = typ
+        self.name = name
+
+    # Byte1('C') - Identifies the message as a close command.
+    # Int32 - Message length, including self.
+    # Byte1 - 'S' for prepared statement, 'P' for portal.
+    # String - The name of the item to close.
+    def serialize(self):
+        val = self.typ + self.name.encode("ascii") + b"\x00"
+        val = struct.pack("!i", len(val) + 4) + val
+        val = b"C" + val
+        return val
+
+
+##
+# A specialized Close message for a portal.
+# <p>
+# Stability: This is an internal class.  No stability guarantee is made.
+class ClosePortal(Close):
+    def __init__(self, name):
+        Close.__init__(self, b"P", name)
+
+
+##
+# A specialized Close message for a prepared statement.
+# <p>
+# Stability: This is an internal class.  No stability guarantee is made.
+class ClosePreparedStatement(Close):
+    def __init__(self, name):
+        Close.__init__(self, b"S", name)
+
+
+##
+# A Describe message, used for obtaining information on prepared statements
+# and portals.
+# <p>
+# Stability: This is an internal class.  No stability guarantee is made.
+#
+# @param typ    'S' for prepared statement, 'P' for portal.
+# @param name   The name of the item to close.
+class Describe(object):
+    def __init__(self, typ, name):
+        if len(typ) != 1:
+            raise InternalError("Describe typ must be 1 char")
+        self.typ = typ
+        self.name = name
+
+    # Byte1('D') - Identifies the message as a describe command.
+    # Int32 - Message length, including self.
+    # Byte1 - 'S' for prepared statement, 'P' for portal.
+    # String - The name of the item to close.
+    def serialize(self):
+        val = bytearray()
+        val.extend(self.typ)
+        val.extend(self.name.encode("ascii"))
+        val.append(0)
+        val[0:0] = struct.pack("!i", len(val) + 4)
+        val[0:0] = b"D"
+        return val
+
+
+##
+# A specialized Describe message for a portal.
+# <p>
+# Stability: This is an internal class.  No stability guarantee is made.
+class DescribePortal(Describe):
+    def __init__(self, name):
+        Describe.__init__(self, b"P", name)
+
+    def __repr__(self):
+        return "<DescribePortal %r>" % (self.name)
+
+
+##
+# A specialized Describe message for a prepared statement.
+# <p>
+# Stability: This is an internal class.  No stability guarantee is made.
+class DescribePreparedStatement(Describe):
+    def __init__(self, name):
+        Describe.__init__(self, b"S", name)
+
+    def __repr__(self):
+        return "<DescribePreparedStatement %r>" % (self.name)
+
+
+##
+# A Flush message forces the backend to deliver any data pending in its
+# output buffers.
+# <p>
+# Stability: This is an internal class.  No stability guarantee is made.
+class Flush(object):
+    # Byte1('H') - Identifies the message as a flush command.
+    # Int32(4) - Length of message, including self.
+    def serialize(self):
+        return b'H\x00\x00\x00\x04'
+
+    def __repr__(self):
+        return "<Flush>"
+
+##
+# Causes the backend to close the current transaction (if not in a BEGIN/COMMIT
+# block), and issue ReadyForQuery.
+# <p>
+# Stability: This is an internal class.  No stability guarantee is made.
+class Sync(object):
+    # Byte1('S') - Identifies the message as a sync command.
+    # Int32(4) - Length of message, including self.
+    def serialize(self):
+        return b'S\x00\x00\x00\x04'
+
+    def __repr__(self):
+        return "<Sync>"
+
+
+##
+# Transmits a password.
+# <p>
+# Stability: This is an internal class.  No stability guarantee is made.
+class PasswordMessage(object):
+    def __init__(self, pwd):
+        self.pwd = pwd
+
+    # Byte1('p') - Identifies the message as a password message.
+    # Int32 - Message length including self.
+    # String - The password.  Password may be encrypted.
+    def serialize(self):
+        val = bytearray()
+        val.extend(self.pwd)
+        val.append(0)
+        val[0:0] = struct.pack("!i", len(val) + 4)
+        val[0:0] = b"p"
+        return val
+
+
+##
+# Requests that the backend execute a portal and retrieve any number of rows.
+# <p>
+# Stability: This is an internal class.  No stability guarantee is made.
+# @param row_count  The number of rows to return.  Can be zero to indicate the
+#                   backend should return all rows. If the portal represents a
+#                   query that does not return rows, no rows will be returned
+#                   no matter what the row_count.
+class Execute(object):
+    def __init__(self, portal, row_count):
+        self.portal = portal
+        self.row_count = row_count
+
+    # Byte1('E') - Identifies the message as an execute message.
+    # Int32 -   Message length, including self.
+    # String -  The name of the portal to execute.
+    # Int32 -   Maximum number of rows to return, if portal contains a query that
+    #           returns rows.  0 = no limit.
+    def serialize(self):
+        val = bytearray()
+        val.extend(self.portal.encode("ascii"))
+        val.append(0)
+        val.extend(struct.pack("!i", self.row_count))
+        val[0:0] = struct.pack("!i", len(val) + 4)
+        val[0:0] = b"E"
+        return val
+
+
+##
+# Informs the backend that the connection is being closed.
+# <p>
+# Stability: This is an internal class.  No stability guarantee is made.
+class Terminate(object):
+    def __init__(self):
+        pass
+
+    # Byte1('X') - Identifies the message as a terminate message.
+    # Int32(4) - Message length, including self.
+    def serialize(self):
+        return b'X\x00\x00\x00\x04'
+
+##
+# Base class of all Authentication[*] messages.
+# <p>
+# Stability: This is an internal class.  No stability guarantee is made.
+class AuthenticationRequest(object):
+    def __init__(self, data):
+        pass
+
+    # Byte1('R') - Identifies the message as an authentication request.
+    # Int32(8) - Message length, including self.
+    # Int32 -   An authentication code that represents different
+    #           authentication messages:
+    #               0 = AuthenticationOk
+    #               5 = MD5 pwd
+    #               2 = Kerberos v5 (not supported by pg8000)
+    #               3 = Cleartext pwd (not supported by pg8000)
+    #               4 = crypt() pwd (not supported by pg8000)
+    #               6 = SCM credential (not supported by pg8000)
+    #               7 = GSSAPI (not supported by pg8000)
+    #               8 = GSSAPI data (not supported by pg8000)
+    #               9 = SSPI (not supported by pg8000)
+    # Some authentication messages have additional data following the
+    # authentication code.  That data is documented in the appropriate class.
+    def createFromData(data):
+        ident = struct.unpack("!i", data[:4])[0]
+        klass = authentication_codes.get(ident, None)
+        if klass != None:
+            return klass(data[4:])
+        else:
+            raise NotSupportedError("authentication method %r not supported" % (ident,))
+    createFromData = staticmethod(createFromData)
+
+    def ok(self, conn, user, **kwargs):
+        raise InternalError("ok method should be overridden on AuthenticationRequest instance")
+
+##
+# A message representing that the backend accepting the provided username
+# without any challenge.
+# <p>
+# Stability: This is an internal class.  No stability guarantee is made.
+class AuthenticationOk(AuthenticationRequest):
+    def ok(self, conn, user, **kwargs):
+        return True
+
+
+##
+# A message representing the backend requesting an MD5 hashed password
+# response.  The response will be sent as md5(md5(pwd + login) + salt).
+# <p>
+# Stability: This is an internal class.  No stability guarantee is made.
+class AuthenticationMD5Password(AuthenticationRequest):
+    # Additional message data:
+    #  Byte4 - Hash salt.
+    def __init__(self, data):
+        self.salt = b"".join(struct.unpack("4c", data))
+
+    def ok(self, conn, user, password=None, **kwargs):
+        if password == None:
+            raise InterfaceError("server requesting MD5 password authentication, but no password was provided")
+        pwd = b"md5" + hashlib.md5(hashlib.md5(password.encode("ascii") + user.encode("ascii")).hexdigest().encode("ascii") + self.salt).hexdigest().encode("ascii")
+        conn._send(PasswordMessage(pwd))
+        conn._flush()
+
+        reader = MessageReader(conn)
+        reader.add_message(AuthenticationRequest, lambda msg, reader: reader.return_value(msg.ok(conn, user)), reader)
+        reader.add_message(ErrorResponse, self._ok_error)
+        return reader.handle_messages()
+
+    def _ok_error(self, msg):
+        if msg.code == "28000":
+            raise InterfaceError("md5 password authentication failed")
+        else:
+            raise msg.createException()
+
+authentication_codes = {
+    0: AuthenticationOk,
+    5: AuthenticationMD5Password,
+}
+
+
+##
+# ParameterStatus message sent from backend, used to inform the frotnend of
+# runtime configuration parameter changes.
+# <p>
+# Stability: This is an internal class.  No stability guarantee is made.
+class ParameterStatus(object):
+    def __init__(self, key, value):
+        self.key = key
+        self.value = value
+
+    # Byte1('S') - Identifies ParameterStatus
+    # Int32 - Message length, including self.
+    # String - Runtime parameter name.
+    # String - Runtime parameter value.
+    def createFromData(data):
+        key = data[:data.find(b"\x00")]
+        value = data[data.find(b"\x00")+1:-1]
+        return ParameterStatus(key, value)
+    createFromData = staticmethod(createFromData)
+
+
+##
+# BackendKeyData message sent from backend.  Contains a connection's process
+# ID and a secret key.  Can be used to terminate the connection's current
+# actions, such as a long running query.  Not supported by pg8000 yet.
+# <p>
+# Stability: This is an internal class.  No stability guarantee is made.
+class BackendKeyData(object):
+    def __init__(self, process_id, secret_key):
+        self.process_id = process_id
+        self.secret_key = secret_key
+
+    # Byte1('K') - Identifier.
+    # Int32(12) - Message length, including self.
+    # Int32 - Process ID.
+    # Int32 - Secret key.
+    def createFromData(data):
+        process_id, secret_key = struct.unpack("!2i", data)
+        return BackendKeyData(process_id, secret_key)
+    createFromData = staticmethod(createFromData)
+
+
+##
+# Message representing a query with no data.
+# <p>
+# Stability: This is an internal class.  No stability guarantee is made.
+class NoData(object):
+    # Byte1('n') - Identifier.
+    # Int32(4) - Message length, including self.
+    def createFromData(data):
+        return NoData()
+    createFromData = staticmethod(createFromData)
+
+
+##
+# Message representing a successful Parse.
+# <p>
+# Stability: This is an internal class.  No stability guarantee is made.
+class ParseComplete(object):
+    # Byte1('1') - Identifier.
+    # Int32(4) - Message length, including self.
+    def createFromData(data):
+        return ParseComplete()
+    createFromData = staticmethod(createFromData)
+
+
+##
+# Message representing a successful Bind.
+# <p>
+# Stability: This is an internal class.  No stability guarantee is made.
+class BindComplete(object):
+    # Byte1('2') - Identifier.
+    # Int32(4) - Message length, including self.
+    def createFromData(data):
+        return BindComplete()
+    createFromData = staticmethod(createFromData)
+
+
+##
+# Message representing a successful Close.
+# <p>
+# Stability: This is an internal class.  No stability guarantee is made.
+class CloseComplete(object):
+    # Byte1('3') - Identifier.
+    # Int32(4) - Message length, including self.
+    def createFromData(data):
+        return CloseComplete()
+    createFromData = staticmethod(createFromData)
+
+
+##
+# Message representing data from an Execute has been received, but more data
+# exists in the portal.
+# <p>
+# Stability: This is an internal class.  No stability guarantee is made.
+class PortalSuspended(object):
+    # Byte1('s') - Identifier.
+    # Int32(4) - Message length, including self.
+    def createFromData(data):
+        return PortalSuspended()
+    createFromData = staticmethod(createFromData)
+
+
+##
+# Message representing the backend is ready to process a new query.
+# <p>
+# Stability: This is an internal class.  No stability guarantee is made.
+class ReadyForQuery(object):
+    def __init__(self, status):
+        self._status = status
+
+    ##
+    # I = Idle, T = Idle in Transaction, E = idle in failed transaction.
+    status = property(lambda self: self._status)
+
+    def __repr__(self):
+        return "<ReadyForQuery %s>" % \
+                {b"I": "Idle", b"T": "Idle in Transaction", b"E": "Idle in Failed Transaction"}[self.status]
+
+    # Byte1('Z') - Identifier.
+    # Int32(5) - Message length, including self.
+    # Byte1 -   Status indicator.
+    def createFromData(data):
+        return ReadyForQuery(data)
+    createFromData = staticmethod(createFromData)
+
+
+##
+# Represents a notice sent from the server.  This is not the same as a
+# notification.  A notice is just additional information about a query, such
+# as a notice that a primary key has automatically been created for a table.
+# <p>
+# A NoticeResponse instance will have properties containing the data sent
+# from the server:
+# <ul>
+# <li>severity -- "ERROR", "FATAL', "PANIC", "WARNING", "NOTICE", "DEBUG",
+# "INFO", or "LOG".  Always present.</li>
+# <li>code -- the SQLSTATE code for the error.  See Appendix A of the
+# PostgreSQL documentation for specific error codes.  Always present.</li>
+# <li>msg -- human-readable error message.  Always present.</li>
+# <li>detail -- Optional additional information.</li>
+# <li>hint -- Optional suggestion about what to do about the issue.</li>
+# <li>position -- Optional index into the query string.</li>
+# <li>where -- Optional context.</li>
+# <li>file -- Source-code file.</li>
+# <li>line -- Source-code line.</li>
+# <li>routine -- Source-code routine.</li>
+# </ul>
+# <p>
+# Stability: Added in pg8000 v1.03.  Required properties severity, code, and
+# msg are guaranteed for v1.xx.  Other properties should be checked with
+# hasattr before accessing.
+class NoticeResponse(object):
+    responseKeys = {
+        b"S": "severity",  # always present
+        b"C": "code",      # always present
+        b"M": "msg",       # always present
+        b"D": "detail",
+        b"H": "hint",
+        b"P": "position",
+        b"p": "_position",
+        b"q": "_query",
+        b"W": "where",
+        b"F": "file",
+        b"L": "line",
+        b"R": "routine",
+    }
+
+    def __init__(self, **kwargs):
+        for arg, value in list(kwargs.items()):
+            setattr(self, arg, value)
+
+    def __repr__(self):
+        return "<NoticeResponse %s %s %r>" % (self.severity, self.code, self.msg)
+
+    def dataIntoDict(data):
+        retval = {}
+        for s in data.split(b"\x00"):
+            if not s: continue
+            key, value = s[0:1], s[1:]
+            key = NoticeResponse.responseKeys.get(key, key)
+            retval[key] = value
+        return retval
+    dataIntoDict = staticmethod(dataIntoDict)
+
+    # Byte1('N') - Identifier
+    # Int32 - Message length
+    # Any number of these, followed by a zero byte:
+    #   Byte1 - code identifying the field type (see responseKeys)
+    #   String - field value
+    def createFromData(data):
+        return NoticeResponse(**NoticeResponse.dataIntoDict(data))
+    createFromData = staticmethod(createFromData)
+
+
+##
+# A message sent in case of a server-side error.  Contains the same properties
+# that {@link NoticeResponse NoticeResponse} contains.
+# <p>
+# Stability: Added in pg8000 v1.03.  Required properties severity, code, and
+# msg are guaranteed for v1.xx.  Other properties should be checked with
+# hasattr before accessing.
+class ErrorResponse(object):
+    def __init__(self, **kwargs):
+        for arg, value in list(kwargs.items()):
+            setattr(self, arg, value)
+
+    def __repr__(self):
+        return "<ErrorResponse %s %s %r>" % (self.severity, self.code, self.msg)
+
+    def createException(self):
+        return ProgrammingError(self.severity, self.code, self.msg)
+
+    def createFromData(data):
+        return ErrorResponse(**NoticeResponse.dataIntoDict(data))
+    createFromData = staticmethod(createFromData)
+
+
+##
+# A message sent if this connection receives a NOTIFY that it was LISTENing for.
+# <p>
+# Stability: Added in pg8000 v1.03.  When limited to accessing properties from
+# a notification event dispatch, stability is guaranteed for v1.xx.
+class NotificationResponse(object):
+    def __init__(self, backend_pid, condition, additional_info):
+        self._backend_pid = backend_pid
+        self._condition = condition
+        self._additional_info = additional_info
+
+    ##
+    # An integer representing the process ID of the backend that triggered
+    # the NOTIFY.
+    # <p>
+    # Stability: Added in pg8000 v1.03, stability guaranteed for v1.xx.
+    backend_pid = property(lambda self: self._backend_pid)
+
+    ##
+    # The name of the notification fired.
+    # <p>
+    # Stability: Added in pg8000 v1.03, stability guaranteed for v1.xx.
+    condition = property(lambda self: self._condition)
+
+    ##
+    # Currently unspecified by the PostgreSQL documentation as of v8.3.1.
+    # <p>
+    # Stability: Added in pg8000 v1.03, stability guaranteed for v1.xx.
+    additional_info = property(lambda self: self._additional_info)
+
+    def __repr__(self):
+        return "<NotificationResponse %s %s %r>" % (self.backend_pid, self.condition, self.additional_info)
+
+    def createFromData(data):
+        backend_pid = struct.unpack("!i", data[:4])[0]
+        data = data[4:]
+        null = data.find(b"\x00")
+        condition = data[:null].decode("ascii")
+        data = data[null+1:]
+        null = data.find(b"\x00")
+        additional_info = data[:null]
+        return NotificationResponse(backend_pid, condition, additional_info)
+    createFromData = staticmethod(createFromData)
+
+
+class ParameterDescription(object):
+    def __init__(self, type_oids):
+        self.type_oids = type_oids
+    def createFromData(data):
+        count = struct.unpack("!h", data[:2])[0]
+        type_oids = struct.unpack("!" + "i"*count, data[2:])
+        return ParameterDescription(type_oids)
+    createFromData = staticmethod(createFromData)
+
+
+class RowDescription(object):
+    def __init__(self, fields):
+        self.fields = fields
+
+    def createFromData(data):
+        count = struct.unpack("!h", data[:2])[0]
+        data = data[2:]
+        fields = []
+        for i in range(count):
+            null = data.find(b"\x00")
+            field = {"name": data[:null]}
+            data = data[null+1:]
+            field["table_oid"], field["column_attrnum"], field["type_oid"], field["type_size"], field["type_modifier"], field["format"] = struct.unpack("!ihihih", data[:18])
+            data = data[18:]
+            fields.append(field)
+        return RowDescription(fields)
+    createFromData = staticmethod(createFromData)
+
+class CommandComplete(object):
+    def __init__(self, command, rows=None, oid=None):
+        self.command = command
+        self.rows = rows
+        self.oid = oid
+
+    def createFromData(data):
+        values = data[:-1].split(b" ")
+        args = {}
+        args['command'] = values[0]
+        if args['command'] in (b"INSERT", b"DELETE", b"UPDATE", b"MOVE", b"FETCH", b"COPY"):
+            args['rows'] = int(values[-1])
+            if args['command'] == "INSERT":
+                args['oid'] = int(values[1])
+        else:
+            args['command'] = data[:-1]
+        return CommandComplete(**args)
+    createFromData = staticmethod(createFromData)
+
+
+class DataRow(object):
+    def __init__(self, fields):
+        self.fields = fields
+
+    def createFromData(data):
+        count = struct.unpack("!h", data[:2])[0]
+        data = data[2:]
+        fields = []
+        for i in range(count):
+            val_len = struct.unpack("!i", data[:4])[0]
+            data = data[4:]
+            if val_len == -1:
+                fields.append(None)
+            else:
+                fields.append(data[:val_len])
+                data = data[val_len:]
+        return DataRow(fields)
+    createFromData = staticmethod(createFromData)
+
+
+class CopyData(object):
+    # "d": CopyData,
+    def __init__(self, data):
+        self.data = data
+
+    def createFromData(data):
+        return CopyData(data)
+    createFromData = staticmethod(createFromData)
+    
+    def serialize(self):
+        return b'd' + struct.pack('!i', len(self.data) + 4) + self.data
+
+
+class CopyDone(object):
+    # Byte1('c') - Identifier.
+    # Int32(4) - Message length, including self.
+
+    def createFromData(data):
+        return CopyDone()
+
+    createFromData = staticmethod(createFromData)
+    
+    def serialize(self):
+        return b'c\x00\x00\x00\x04'
+
+class CopyOutResponse(object):
+    # Byte1('H')
+    # Int32(4) - Length of message contents in bytes, including self.
+    # Int8(1) - 0 textual, 1 binary
+    # Int16(2) - Number of columns
+    # Int16(N) - Format codes for each column (0 text, 1 binary)
+
+    def __init__(self, is_binary, column_formats):
+        self.is_binary = is_binary
+        self.column_formats = column_formats
+    
+    def createFromData(data):
+        is_binary, num_cols = struct.unpack('!bh', data[:3])
+        column_formats = struct.unpack('!' + ('h' * num_cols), data[3:])
+        return CopyOutResponse(is_binary, column_formats)
+
+    createFromData = staticmethod(createFromData)
+
+
+class CopyInResponse(object):
+    # Byte1('G')
+    # Otherwise the same as CopyOutResponse
+    
+    def __init__(self, is_binary, column_formats):
+        self.is_binary = is_binary
+        self.column_formats = column_formats
+    
+    def createFromData(data):
+        is_binary, num_cols = struct.unpack('!bh', data[:3])
+        column_formats = struct.unpack('!' + ('h' * num_cols), data[3:])
+        return CopyInResponse(is_binary, column_formats)
+
+    createFromData = staticmethod(createFromData)
+
+class SSLWrapper(object):
+    def __init__(self, sslobj):
+        self.sslobj = sslobj
+    def send(self, data):
+        self.sslobj.write(data)
+    def recv(self, num):
+        return self.sslobj.read(num)
+
+
+class MessageReader(object):
+    def __init__(self, connection):
+        self._conn = connection
+        self._msgs = []
+
+        # If true, raise exception from an ErrorResponse after messages are
+        # processed.  This can be used to leave the connection in a usable
+        # state after an error response, rather than having unconsumed
+        # messages that won't be understood in another context.
+        self.delay_raising_exception = False
+
+        self.ignore_unhandled_messages = False
+
+    def add_message(self, msg_class, handler, *args, **kwargs):
+        self._msgs.append((msg_class, handler, args, kwargs))
+
+    def clear_messages(self):
+        self._msgs = []
+
+    def return_value(self, value):
+        self._retval = value
+    
+    def handle_messages(self):
+        exc = None
+        while 1:
+            msg = self._conn._read_message()
+            msg_handled = False
+            for (msg_class, handler, args, kwargs) in self._msgs:
+                if isinstance(msg, msg_class):
+                    msg_handled = True
+                    retval = handler(msg, *args, **kwargs)
+                    if retval:
+                        # The handler returned a true value, meaning that the
+                        # message loop should be aborted.
+                        if exc != None:
+                            raise exc
+                        return retval
+                    elif hasattr(self, "_retval"):
+                        # The handler told us to return -- used for non-true
+                        # return values
+                        if exc != None:
+                            raise exc
+                        return self._retval
+            if msg_handled:
+                continue
+            elif isinstance(msg, ErrorResponse):
+                exc = msg.createException()
+                if not self.delay_raising_exception:
+                    raise exc
+            elif isinstance(msg, NoticeResponse):
+                self._conn.handleNoticeResponse(msg)
+            elif isinstance(msg, ParameterStatus):
+                self._conn.handleParameterStatus(msg)
+            elif isinstance(msg, NotificationResponse):
+                self._conn.handleNotificationResponse(msg)
+            elif not self.ignore_unhandled_messages:
+                raise InternalError("Unexpected response msg %r" % (msg))
+
+def sync_on_error(fn):
+    def _fn(self, *args, **kwargs):
+        with self._sock_lock:
+            try:
+                return fn(self, *args, **kwargs)
+            except:
+                try:
+                    self._sync()
+                finally:
+                    raise
+    return _fn
+
+class Connection(object):
+    def __init__(self, unix_sock=None, host=None, port=5432, socket_timeout=60, ssl=False):
+        self._client_encoding = "ascii"
+        self._integer_datetimes = False
+        self._record_field_names = {}
+        self._block_size = 8192
+        if unix_sock == None and host != None:
+            self._sock = socket.socket(socket.AF_INET, socket.SOCK_STREAM)
+        elif unix_sock != None:
+            if not hasattr(socket, "AF_UNIX"):
+                raise InterfaceError("attempt to connect to unix socket on unsupported platform")
+            self._sock = socket.socket(socket.AF_UNIX, socket.SOCK_STREAM)
+        else:
+            raise ProgrammingError("one of host or unix_sock must be provided")
+        if unix_sock == None and host != None:
+            self._sock.connect((host, port))
+        elif unix_sock != None:
+            self._sock.connect(unix_sock)
+        if ssl:
+            self._send(SSLRequest())
+            self._flush()
+            resp = self._sock.recv(1)
+            if resp == b'S':
+                self._sock = SSLWrapper(socket.ssl(self._sock))
+            else:
+                raise InterfaceError("server refuses SSL")
+        else:
+            # settimeout causes ssl failure, on windows.  Python bug 1462352.
+            self._sock.settimeout(socket_timeout)
+
+        self._sock = self._sock.makefile(mode="rwb", buffering=1024)
+        self._state = "noauth"
+        self._backend_key_data = None
+        self._sock_lock = threading.Lock()
+
+        self.NoticeReceived = MulticastDelegate()
+        self.ParameterStatusReceived = MulticastDelegate()
+        self.NotificationReceived = MulticastDelegate()
+
+        self.ParameterStatusReceived += self._onParameterStatusReceived
+
+    def verifyState(self, state):
+        if self._state != state:
+            raise InternalError("connection state must be %s, is %s" % (state, self._state))
+
+    def _send(self, msg):
+        assert self._sock_lock.locked()
+        data = msg.serialize()
+        if not isinstance(data, bytes) and not isinstance(data, bytearray):
+            raise TypeError("bytes data expected, got %s instead" % data)
+        #print("_send(%r, %s)" % (msg, repr(data)))
+        self._sock.write(data)
+
+    def _flush(self):
+        assert self._sock_lock.locked()
+        self._sock.flush()
+
+    def _read_bytes(self, byte_count):
+        retval = self._sock.read(byte_count)
+        # should read in one op since it is a buffered reader
+        assert len(retval) == byte_count
+        return retval
+
+    def _read_message(self):
+        assert self._sock_lock.locked()
+        bytes = self._read_bytes(5)
+        message_code = bytes[0]
+        data_len = struct.unpack("!i", bytes[1:])[0] - 4
+        bytes = self._read_bytes(data_len)
+        assert len(bytes) == data_len
+        msg = message_types[message_code].createFromData(bytes)
+        #print("_read_message() -> %r" % msg)
+        return msg
+
+    def authenticate(self, user, **kwargs):
+        self.verifyState("noauth")
+        with self._sock_lock:
+            self._send(StartupMessage(user, database=kwargs.get("database",None)))
+            self._flush()
+            msg = self._read_message()
+            if not isinstance(msg, AuthenticationRequest):
+                raise InternalError("StartupMessage was responded to with non-AuthenticationRequest msg %r" % msg)
+            if not msg.ok(self, user, **kwargs):
+                raise InterfaceError("authentication method %s failed" % msg.__class__.__name__)
+
+            self._state = "auth"
+
+            reader = MessageReader(self)
+            reader.add_message(ReadyForQuery, self._ready_for_query)
+            reader.add_message(BackendKeyData, self._receive_backend_key_data)
+            reader.handle_messages()
+
+        #self._cache_record_attnames()
+
+    def _ready_for_query(self, msg):
+        self._state = "ready"
+        return True
+
+    def _receive_backend_key_data(self, msg):
+        self._backend_key_data = msg
+
+    def _cache_record_attnames(self):
+        parse_retval = self.parse("",
+            """SELECT
+                pg_type.oid, attname
+            FROM
+                pg_type
+                INNER JOIN pg_attribute ON (attrelid = pg_type.typrelid)
+            WHERE typreceive::text = 'record_recv'
+            ORDER BY pg_type.oid, attnum""",
+            [])
+        row_desc, cmd = self.bind("tmp", "", (), parse_retval, None)
+        eod, rows = self.fetch_rows("tmp", 0, row_desc)
+
+        self._record_field_names = {}
+        typoid, attnames = None, []
+        for row in rows:
+            new_typoid, attname = row
+            if new_typoid != typoid and typoid != None:
+                self._record_field_names[typoid] = attnames
+                attnames = []
+            typoid = new_typoid
+            attnames.append(attname)
+        self._record_field_names[typoid] = attnames
+
+    @sync_on_error
+    def parse(self, statement, qs, param_types):
+        self.verifyState("ready")
+
+        type_info = [types.pg_type_info(x) for x in param_types]
+        param_types, param_fc = [x[0] for x in type_info], [x[1] for x in type_info] # zip(*type_info) -- fails on empty arr
+        self._send(Parse(statement, qs.encode(self._client_encoding), param_types))
+        self._send(DescribePreparedStatement(statement))
+        self._send(Flush())
+        self._flush()
+
+        reader = MessageReader(self)
+
+        # ParseComplete is good.
+        reader.add_message(ParseComplete, lambda msg: False)
+
+        # Well, we don't really care -- we're going to send whatever we
+        # want and let the database deal with it.  But thanks anyways!
+        reader.add_message(ParameterDescription, lambda msg: False)
+
+        # We're not waiting for a row description.  Return something
+        # destinctive to let bind know that there is no output.
+        reader.add_message(NoData, lambda msg: (None, param_fc))
+
+        # Common row description response
+        reader.add_message(RowDescription, lambda msg: (msg, param_fc))
+
+        return reader.handle_messages()
+
+    @sync_on_error
+    def bind(self, portal, statement, params, parse_data, copy_stream):
+        self.verifyState("ready")
+
+        row_desc, param_fc = parse_data
+        if row_desc == None:
+            # no data coming out
+            output_fc = ()
+        else:
+            # We've got row_desc that allows us to identify what we're going to
+            # get back from this statement.
+            output_fc = [types.py_type_info(f, self._record_field_names) for f in row_desc.fields]
+        self._send(Bind(portal, statement, param_fc, params, output_fc, client_encoding = self._client_encoding, integer_datetimes = self._integer_datetimes))
+        # We need to describe the portal after bind, since the return
+        # format codes will be different (hopefully, always what we
+        # requested).
+        self._send(DescribePortal(portal))
+        self._send(Flush())
+        self._flush()
+
+        # Read responses from server...
+        reader = MessageReader(self)
+
+        # BindComplete is good -- just ignore
+        reader.add_message(BindComplete, lambda msg: False)
+
+        # NoData in this case means we're not executing a query.  As a
+        # result, we won't be fetching rows, so we'll never execute the
+        # portal we just created... unless we execute it right away, which
+        # we'll do.
+        reader.add_message(NoData, self._bind_nodata, portal, reader, copy_stream)
+
+        # Return the new row desc, since it will have the format types we
+        # asked the server for
+        reader.add_message(RowDescription, lambda msg: (msg, None))
+
+        return reader.handle_messages()
+
+    def _copy_in_response(self, copyin, fileobj, old_reader):
+        if fileobj == None:
+            raise CopyQueryWithoutStreamError()
+        while True:
+            data = fileobj.read(self._block_size)
+            if not data:
+                break
+            self._send(CopyData(data))
+            self._flush()
+        self._send(CopyDone())
+        self._send(Sync())
+        self._flush()
+
+    def _copy_out_response(self, copyout, fileobj, old_reader):
+        if fileobj == None:
+            raise CopyQueryWithoutStreamError()
+        reader = MessageReader(self)
+        reader.add_message(CopyData, self._copy_data, fileobj)
+        reader.add_message(CopyDone, lambda msg: 1)
+        reader.handle_messages()
+
+    def _copy_data(self, copydata, fileobj):
+        fileobj.write(copydata.data)
+
+    def _bind_nodata(self, msg, portal, old_reader, copy_stream):
+        # Bind message returned NoData, causing us to execute the command.
+        self._send(Execute(portal, 0))
+        self._send(Sync())
+        self._flush()
+
+        output = {}
+        reader = MessageReader(self)
+        reader.add_message(CopyOutResponse, self._copy_out_response, copy_stream, reader)
+        reader.add_message(CopyInResponse, self._copy_in_response, copy_stream, reader)
+        reader.add_message(CommandComplete, lambda msg, out: out.setdefault('msg', msg) and False, output)
+        reader.add_message(ReadyForQuery, lambda msg: True)
+        reader.delay_raising_exception = True
+        reader.handle_messages()
+
+        old_reader.return_value((None, output['msg']))
+
+    @sync_on_error
+    def fetch_rows(self, portal, row_count, row_desc):
+        self.verifyState("ready")
+
+        self._send(Execute(portal, row_count))
+        self._send(Flush())
+        self._flush()
+        rows = []
+
+        reader = MessageReader(self)
+        reader.add_message(DataRow, self._fetch_datarow, rows, row_desc)
+        reader.add_message(PortalSuspended, lambda msg: True)
+        reader.add_message(CommandComplete, self._fetch_commandcomplete, portal)
+        retval = reader.handle_messages()
+
+        # retval = 2 when command complete, indicating that we've hit the
+        # end of the available data for this command
+        return (retval == 2), rows
+
+    def _fetch_datarow(self, msg, rows, row_desc):
+        rows.append(
+            [
+                types.py_value(
+                    msg.fields[i],
+                    row_desc.fields[i],
+                    client_encoding=self._client_encoding,
+                    integer_datetimes=self._integer_datetimes,
+                    record_field_names=self._record_field_names
+                )
+                for i in range(len(msg.fields))
+            ]
+        )
+
+    def _fetch_commandcomplete(self, msg, portal):
+        self._send(ClosePortal(portal))
+        self._send(Sync())
+        self._flush()
+
+        reader = MessageReader(self)
+        reader.add_message(ReadyForQuery, self._fetch_commandcomplete_rfq)
+        reader.add_message(CloseComplete, lambda msg: False)
+        reader.handle_messages()
+
+        return 2  # signal end-of-data
+
+    def _fetch_commandcomplete_rfq(self, msg):
+        self._state = "ready"
+        return True
+
+    # Send a Sync message, then read and discard all messages until we
+    # receive a ReadyForQuery message.
+    def _sync(self):
+        # it is assumed _sync is called from sync_on_error, which holds
+        # a _sock_lock throughout the call
+        self._send(Sync())
+        self._flush()
+        reader = MessageReader(self)
+        reader.ignore_unhandled_messages = True
+        reader.add_message(ReadyForQuery, lambda msg: True)
+        reader.handle_messages()
+
+    def close_statement(self, statement):
+        if self._state == "closed":
+            return
+        self.verifyState("ready")
+
+        with self._sock_lock:
+            self._send(ClosePreparedStatement(statement))
+            self._send(Sync())
+            self._flush()
+
+            reader = MessageReader(self)
+            reader.add_message(CloseComplete, lambda msg: False)
+            reader.add_message(ReadyForQuery, lambda msg: True)
+            reader.handle_messages()
+
+    def close_portal(self, portal):
+        if self._state == "closed":
+            return
+        self.verifyState("ready")
+        with self._sock_lock:
+            self._send(ClosePortal(portal))
+            self._send(Sync())
+            self._flush()
+
+            reader = MessageReader(self)
+            reader.add_message(CloseComplete, lambda msg: False)
+            reader.add_message(ReadyForQuery, lambda msg: True)
+            reader.handle_messages()
+
+    def close(self):
+        with self._sock_lock:
+            self._send(Terminate())
+            self._flush()
+            self._sock.close()
+            self._state = "closed"
+
+    def _onParameterStatusReceived(self, msg):
+        if msg.key == b"client_encoding":
+            self._client_encoding = msg.value.decode("ascii")
+        elif msg.key == b"integer_datetimes":
+            self._integer_datetimes = (msg.value == b"on")
+
+    def handleNoticeResponse(self, msg):
+        self.NoticeReceived(msg)
+
+    def handleParameterStatus(self, msg):
+        self.ParameterStatusReceived(msg)
+
+    def handleNotificationResponse(self, msg):
+        self.NotificationReceived(msg)
+
+    def fileno(self):
+        # This should be safe to do without a lock
+        return self._sock.fileno()
+    
+    def isready(self):
+        self._sock_lock.acquire()
+        try:
+            rlst, _wlst, _xlst = select.select([self], [], [], 0)
+            if not rlst:
+                return False
+                
+            self._sync()
+            return True
+        finally:
+            self._sock_lock.release()
+
+message_types = {
+    b"N"[0]: NoticeResponse,
+    b"R"[0]: AuthenticationRequest,
+    b"S"[0]: ParameterStatus,
+    b"K"[0]: BackendKeyData,
+    b"Z"[0]: ReadyForQuery,
+    b"T"[0]: RowDescription,
+    b"E"[0]: ErrorResponse,
+    b"D"[0]: DataRow,
+    b"C"[0]: CommandComplete,
+    b"1"[0]: ParseComplete,
+    b"2"[0]: BindComplete,
+    b"3"[0]: CloseComplete,
+    b"s"[0]: PortalSuspended,
+    b"n"[0]: NoData,
+    b"t"[0]: ParameterDescription,
+    b"A"[0]: NotificationResponse,
+    b"c"[0]: CopyDone,
+    b"d"[0]: CopyData,
+    b"G"[0]: CopyInResponse,
+    b"H"[0]: CopyOutResponse,
+    }
+
+