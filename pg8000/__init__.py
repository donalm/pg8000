from .core import (
    Warning, Bytea, DataError, DatabaseError, InterfaceError, ProgrammingError,
    Error, OperationalError, IntegrityError, InternalError, NotSupportedError,
    ArrayContentNotHomogenousError, ArrayContentEmptyError,
    ArrayDimensionsNotConsistentError, ArrayContentNotSupportedError, utc,
    Connection, Cursor, Binary, Date, DateFromTicks, Time, TimeFromTicks,
    Timestamp, TimestampFromTicks, BINARY, Interval)
from ._version import get_versions
__version__ = get_versions()['version']
del get_versions

# Copyright (c) 2007-2009, Mathieu Fenniak
# All rights reserved.
#
# Redistribution and use in source and binary forms, with or without
# modification, are permitted provided that the following conditions are
# met:
#
# * Redistributions of source code must retain the above copyright notice,
# this list of conditions and the following disclaimer.
# * Redistributions in binary form must reproduce the above copyright notice,
# this list of conditions and the following disclaimer in the documentation
# and/or other materials provided with the distribution.
# * The name of the author may not be used to endorse or promote products
# derived from this software without specific prior written permission.
#
# THIS SOFTWARE IS PROVIDED BY THE COPYRIGHT HOLDERS AND CONTRIBUTORS "AS IS"
# AND ANY EXPRESS OR IMPLIED WARRANTIES, INCLUDING, BUT NOT LIMITED TO, THE
# IMPLIED WARRANTIES OF MERCHANTABILITY AND FITNESS FOR A PARTICULAR PURPOSE
# ARE DISCLAIMED. IN NO EVENT SHALL THE COPYRIGHT OWNER OR CONTRIBUTORS BE
# LIABLE FOR ANY DIRECT, INDIRECT, INCIDENTAL, SPECIAL, EXEMPLARY, OR
# CONSEQUENTIAL DAMAGES (INCLUDING, BUT NOT LIMITED TO, PROCUREMENT OF
# SUBSTITUTE GOODS OR SERVICES; LOSS OF USE, DATA, OR PROFITS; OR BUSINESS
# INTERRUPTION) HOWEVER CAUSED AND ON ANY THEORY OF LIABILITY, WHETHER IN
# CONTRACT, STRICT LIABILITY, OR TORT (INCLUDING NEGLIGENCE OR OTHERWISE)
# ARISING IN ANY WAY OUT OF THE USE OF THIS SOFTWARE, EVEN IF ADVISED OF THE
# POSSIBILITY OF SUCH DAMAGE.

__author__ = "Mathieu Fenniak"


def connect(
        user=None, host='localhost', unix_sock=None, port=5432, database=None,
        password=None, ssl=False, timeout=None,
        application_name=None, **kwargs):
    """Creates a connection to a PostgreSQL database.

    This function is part of the `DBAPI 2.0 specification
    <http://www.python.org/dev/peps/pep-0249/>`_; however, the arguments of the
    function are not defined by the specification.

    :param user:
        The username to connect to the PostgreSQL server with.

        If your server character encoding is not ``ascii`` or ``utf8``, then
        you need to provide ``user`` as bytes, eg.
        ``"my_name".encode('EUC-JP')``.

    :keyword host:
        The hostname of the PostgreSQL server to connect with.  Providing this
        parameter is necessary for TCP/IP connections.  One of either ``host``
        or ``unix_sock`` must be provided. The default is ``localhost``.

    :keyword unix_sock:
        The path to the UNIX socket to access the database through, for
        example, ``'/tmp/.s.PGSQL.5432'``.  One of either ``host`` or
        ``unix_sock`` must be provided.

    :keyword port:
        The TCP/IP port of the PostgreSQL server instance.  This parameter
        defaults to ``5432``, the registered common port of PostgreSQL TCP/IP
        servers.

    :keyword database:
        The name of the database instance to connect with.  This parameter is
        optional; if omitted, the PostgreSQL server will assume the database
        name is the same as the username.

        If your server character encoding is not ``ascii`` or ``utf8``, then
        you need to provide ``database`` as bytes, eg.
        ``"my_db".encode('EUC-JP')``.

    :keyword password:
        The user password to connect to the server with.  This parameter is
        optional; if omitted and the database server requests password-based
        authentication, the connection will fail to open.  If this parameter
        is provided but not requested by the server, no error will occur.

<<<<<<< HEAD
    :keyword application_name:
        The name will be displayed in the pg_stat_activity view.
        This parameter is optional.
=======
        If your server character encoding is not ``ascii`` or ``utf8``, then
        you need to provide ``user`` as bytes, eg.
        ``"my_password".encode('EUC-JP')``.
>>>>>>> 9dfad86f

    :keyword ssl:
        Use SSL encryption for TCP/IP sockets if ``True``.  Defaults to
        ``False``.

    :keyword timeout:
        Only used with Python 3, this is the time in seconds before the
        connection to the database will time out. The default is ``None`` which
        means no timeout.

    :rtype:
        A :class:`Connection` object.
    """
    return Connection(
        user, host, unix_sock, port, database, password, ssl,
        timeout, application_name)

apilevel = "2.0"
"""The DBAPI level supported, currently "2.0".

This property is part of the `DBAPI 2.0 specification
<http://www.python.org/dev/peps/pep-0249/>`_.
"""

threadsafety = 3
"""Integer constant stating the level of thread safety the DBAPI interface
supports.  This DBAPI module supports sharing the module, connections, and
cursors, resulting in a threadsafety value of 3.

This property is part of the `DBAPI 2.0 specification
<http://www.python.org/dev/peps/pep-0249/>`_.
"""

paramstyle = 'format'
"""String property stating the type of parameter marker formatting expected by
the interface.  This value defaults to "format", in which parameters are
marked in this format: "WHERE name=%s".

This property is part of the `DBAPI 2.0 specification
<http://www.python.org/dev/peps/pep-0249/>`_.

As an extension to the DBAPI specification, this value is not constant; it
can be changed to any of the following values:

    qmark
        Question mark style, eg. ``WHERE name=?``
    numeric
        Numeric positional style, eg. ``WHERE name=:1``
    named
        Named style, eg. ``WHERE name=:paramname``
    format
        printf format codes, eg. ``WHERE name=%s``
    pyformat
        Python format codes, eg. ``WHERE name=%(paramname)s``
"""

# I have no idea what this would be used for by a client app.  Should it be
# TEXT, VARCHAR, CHAR?  It will only compare against row_description's
# type_code if it is this one type.  It is the varchar type oid for now, this
# appears to match expectations in the DB API 2.0 compliance test suite.

STRING = 1043
"""String type oid."""


NUMBER = 1700
"""Numeric type oid"""

DATETIME = 1114
"""Timestamp type oid"""

ROWID = 26
"""ROWID type oid"""

__all__ = [
    Warning, Bytea, DataError, DatabaseError, connect, InterfaceError,
    ProgrammingError, Error, OperationalError, IntegrityError, InternalError,
    NotSupportedError, ArrayContentNotHomogenousError, ArrayContentEmptyError,
    ArrayDimensionsNotConsistentError, ArrayContentNotSupportedError, utc,
    Connection, Cursor, Binary, Date, DateFromTicks, Time, TimeFromTicks,
    Timestamp, TimestampFromTicks, BINARY, Interval]

"""Version string for pg8000.

    .. versionadded:: 1.9.11
"""<|MERGE_RESOLUTION|>--- conflicted
+++ resolved
@@ -86,15 +86,13 @@
         authentication, the connection will fail to open.  If this parameter
         is provided but not requested by the server, no error will occur.
 
-<<<<<<< HEAD
+        If your server character encoding is not ``ascii`` or ``utf8``, then
+        you need to provide ``user`` as bytes, eg.
+        ``"my_password".encode('EUC-JP')``.
+
     :keyword application_name:
         The name will be displayed in the pg_stat_activity view.
         This parameter is optional.
-=======
-        If your server character encoding is not ``ascii`` or ``utf8``, then
-        you need to provide ``user`` as bytes, eg.
-        ``"my_password".encode('EUC-JP')``.
->>>>>>> 9dfad86f
 
     :keyword ssl:
         Use SSL encryption for TCP/IP sockets if ``True``.  Defaults to
